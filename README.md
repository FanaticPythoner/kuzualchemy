<<<<<<< HEAD
# KuzuAlchemy

A SQLAlchemy-like ORM for Kuzu graph database

[![Tests](https://github.com/FanaticPythoner/kuzualchemy/actions/workflows/test.yml/badge.svg)](https://github.com/FanaticPythoner/kuzualchemy/actions/workflows/test.yml)
[![PyPI version](https://img.shields.io/pypi/v/kuzualchemy.svg)](https://pypi.org/project/kuzualchemy/)
[![Python versions](https://img.shields.io/pypi/pyversions/kuzualchemy.svg)](https://pypi.org/project/kuzualchemy/)

KuzuAlchemy is an Object-Relational Mapping (ORM) library for the [Kuzu graph database](https://kuzudb.com/). It provides a SQLAlchemy-like interface for working with graph data.

> **Note**: This software is currently in alpha development. APIs may change.


## Table of Contents

1. [Overview](#overview)
2. [Installation](#installation)
3. [Quick Start](#quick-start)
4. [Function Reference](#function-reference)
5. [Operator Reference](#operator-reference)
6. [Model Definition](#model-definition)
7. [Field Types & Metadata](#field-types--metadata)
8. [Relationships](#relationships)
9. [Query System](#query-system)
10. [Session Management](#session-management)
11. [Advanced Features](#advanced-features)
12. [API Reference](#api-reference)
13. [Contributing](#contributing)
14. [License](#license)

## Overview

KuzuAlchemy provides the following components:

- **Core ORM** (`kuzu_orm.py`): Base classes for nodes and relationships with metadata handling
- **Session Management** (`kuzu_session.py`): Database operations with transaction support
- **Query System** (`kuzu_query.py`): Query builder with Cypher generation
- **Expression Engine** (`kuzu_query_expressions.py`): Expression system supporting Kuzu operators
- **Function Library** (`kuzu_functions.py`): Kuzu functions implemented as standalone callables
- **Field Integration** (`kuzu_query_fields.py`): QueryField methods providing fluent API access to functions

### Key Features

- **Kuzu Function Support**: Kuzu functions and operators implemented
- **ORM**: Model definition, session management, and querying capabilities
- **Type-Safe Operations**: Type safety with parameter handling and validation
- **Testing**: Test coverage for functionality
- **Error Handling**: Error handling and transaction management

## Installation

### Prerequisites

```bash
pip install kuzu pydantic
```

### Install KuzuAlchemy

```bash
pip install kuzualchemy
```

### Development Installation

```bash
git clone <repository-url>
cd kuzualchemy
pip install -e ".[dev,test]"
```

## Quick Start

### Basic Setup

```python
from kuzualchemy import (
    KuzuBaseModel, KuzuRelationshipBase,
    kuzu_node, kuzu_relationship, kuzu_field,
    KuzuDataType, KuzuSession,
    get_all_ddl
)

# Create session
session = KuzuSession(db_path="database.db")

# Initialize schema
ddl = get_all_ddl()
if ddl.strip():
    session.execute(ddl)
```

### Example

```python
import kuzualchemy as ka
from pathlib import Path

# Define your graph models
@ka.kuzu_node("Person")
class Person(ka.KuzuBaseModel):
    name: str = ka.kuzu_field(kuzu_type=ka.KuzuDataType.STRING, primary_key=True)
    age: int = ka.kuzu_field(kuzu_type=ka.KuzuDataType.INT32)
    email: str = ka.kuzu_field(kuzu_type=ka.KuzuDataType.STRING)

@ka.kuzu_relationship("KNOWS", pairs=[(Person, Person)])
class Knows(ka.KuzuRelationshipBase):
    since: int = ka.kuzu_field(kuzu_type=ka.KuzuDataType.INT32)
    strength: float = ka.kuzu_field(kuzu_type=ka.KuzuDataType.DOUBLE, default=1.0)

# Create database and session
db_path = Path("my_graph.db")
session = ka.KuzuSession(db_path)

# Create schema
session.execute(ka.get_all_ddl())

# Insert data
alice = Person(name="Alice", age=30, email="alice@example.com")
bob = Person(name="Bob", age=25, email="bob@example.com")
knows = Knows(from_node=alice, to_node=bob, since=2020, strength=0.9)

# Or, you could do `session.add_all([alice, bob, knows])`
session.add(alice)
session.add(bob)
session.add(knows)
session.commit()

# Query data
query = ka.Query(Person, session=session)
filtered_query = query.where(query.fields.age > 25)
results = filtered_query.all()

print(f"Found {len(results)} people over 25")
```

---

## Function Reference

KuzuAlchemy implements Kuzu functions across multiple categories. Each function returns a `FunctionExpression` object that can be used in queries and expressions.

### Text Functions

String manipulation and text processing functions:

| Function | Description | kuzu_functions | QueryField |
|----------|-------------|----------------|------------|
| `concat(*args)` | Concatenate multiple strings | ✓ | ✓ |
| `ws_concat(separator, *args)` | Concatenate strings with separator | ✓ | — |
| `array_extract(string_or_list, index)` | Extract element at 1-based index from string or list | ✓ | — |
| `array_slice(string_or_list, begin, end)` | Slice string or list (1-based) | ✓ | — |
| `list_element(list_value, index)` | Extract list element at index | ✓ | ✓ |
| `list_extract(list_value, index)` | Extract list element at index (alias) | ✓ | ✓ |
| `contains(string1, string2)` | Substring test | ✓ | ✓ |
| `ends_with(string1, string2)` | Ends-with test (alias of suffix) | ✓ | ✓ |
| `lower(string)` | Lowercase | ✓ | ✓ |
| `lcase(string)` | Lowercase (alias) | ✓ | ✓ |
| `left(string, count)` | Left substring | ✓ | ✓ |
| `levenshtein(s1, s2)` | Edit distance | ✓ | ✓ |
| `lpad(string, count, character)` | Left pad | ✓ | ✓ |
| `ltrim(string)` | Trim left | ✓ | ✓ |
| `prefix(string, search_string)` | Starts-with test | ✓ | — |
| `repeat(string, count)` | Repeat string | ✓ | ✓ |
| `reverse(string)` | Reverse string | ✓ | ✓ |
| `right(string, count)` | Right substring | ✓ | ✓ |
| `rpad(string, count, character)` | Right pad | ✓ | ✓ |
| `rtrim(string)` | Trim right | ✓ | ✓ |
| `starts_with(string1, string2)` | Starts-with test (alias of prefix) | ✓ | ✓ |
| `substring(string, start, length)` | Substring by 1-based start/length | ✓ | ✓ |
| `substr(string, start, length)` | Substring (alias) | ✓ | ✓ |
| `suffix(string, search_string)` | Ends-with test | ✓ | — |
| `trim(string)` | Trim both sides | ✓ | ✓ |
| `upper(string)` | Uppercase | ✓ | ✓ |
| `ucase(string)` | Uppercase (alias) | ✓ | ✓ |
| `initcap(string)` | Capitalize first letter | ✓ | ✓ |
| `string_split(string, separator)` | Split to array | ✓ | ✓ |
| `split_part(string, separator, index)` | Part at 1-based index | ✓ | ✓ |

### Pattern Matching Functions

Regular expression utilities:

| Function | Description | kuzu_functions | QueryField |
|----------|-------------|----------------|------------|
| `regexp_matches(string, pattern)` | Regex test | ✓ | ✓ |
| `regexp_replace(string, pattern, replacement[, options])` | Regex replace | ✓ | ✓ |
| `regexp_extract(string, pattern[, group])` | Extract first match/group | ✓ | ✓ |
| `regexp_extract_all(string, pattern[, group])` | Extract all matches/groups | ✓ | ✓ |
| `regexp_split_to_array(string, pattern[, options])` | Split by regex | ✓ | ✓ |


### List Functions

Array and list manipulation functions:

| Function | Description | kuzu_functions | QueryField |
|----------|-------------|----------------|------------|
| `list_creation(...)` | Create a list containing the argument values | ✓ | — |
| `size(value)` | Return size of string or list | ✓ | ✓ |
| `list_concat(list1, list2)` | Concatenate two lists | ✓ | ✓ |
| `range(start, stop, [step])` | Return list from start to stop with step | ✓ | — |
| `list_cat(list1, list2)` | Alias of list_concat | ✓ | ✓ |
| `array_concat(list1, list2)` | Alias of list_concat | ✓ | ✓ |
| `array_cat(list1, list2)` | Alias of list_concat | ✓ | ✓ |
| `list_append(list, element)` | Append element to list | ✓ | ✓ |
| `array_append(list, element)` | Alias of list_append | ✓ | ✓ |
| `array_push_back(list, element)` | Alias of list_append | ✓ | ✓ |
| `list_prepend(list, element)` | Prepend element to list | ✓ | ✓ |
| `array_prepend(list, element)` | Alias of list_prepend | ✓ | ✓ |
| `array_push_front(list, element)` | Alias of list_prepend | ✓ | ✓ |
| `list_position(list, element)` | Position of element in list | ✓ | ✓ |
| `list_indexof(list, element)` | Alias of list_position | ✓ | ✓ |
| `array_position(list, element)` | Alias of list_position | ✓ | ✓ |
| `array_indexof(list, element)` | Alias of list_position | ✓ | ✓ |
| `list_contains(list, element)` | Check if list contains element | ✓ | ✓ |
| `list_has(list, element)` | Alias of list_contains | ✓ | ✓ |
| `array_contains(list, element)` | Alias of list_contains | ✓ | ✓ |
| `array_has(list, element)` | Alias of list_contains | ✓ | ✓ |
| `list_slice(list, begin, end)` | Extract sub-list | ✓ | ✓ |

### Advanced List Functions

Higher-order and quantifier list functions (order matches kuzu_functions.py):

| Function | Description | kuzu_functions | QueryField |
|----------|-------------|----------------|------------|
| `list_reverse(list)` | Reverse list elements | ✓ | ✓ |
| `list_sort(list[, order, nulls])` | Sort elements of list | ✓ | ✓ |
| `list_reverse_sort(list)` | Sort elements of list in DESC | ✓ | ✓ |
| `list_sum(list)` | Sum elements | ✓ | ✓ |
| `list_product(list)` | Multiply elements | ✓ | ✓ |
| `list_distinct(list)` | Remove NULLs and duplicates | ✓ | ✓ |
| `list_unique(list)` | Count unique elements | ✓ | ✓ |
| `list_any_value(list)` | First non-NULL value | ✓ | ✓ |
| `list_to_string(sep, list)` | Join elements with separator | ✓ | ✓ |
| `list_transform(list, lambda)` | Transform elements using lambda expression | ✓ | ✓ |
| `list_filter(list, lambda)` | Filter elements using lambda expression | ✓ | ✓ |
| `list_reduce(list, lambda)` | Reduce list using lambda expression | ✓ | ✓ |
| `list_has_all(list, sub_list)` | Contains all elements from sub-list | ✓ | ✓ |
| `all_func(var, list, predicate)` | All elements satisfy predicate | ✓ | ✓ |
| `any_func(var, list, predicate)` | Any element satisfies predicate | ✓ | ✓ |
| `none_func(var, list, predicate)` | No elements satisfy predicate | ✓ | ✓ |
| `single_func(var, list, predicate)` | Exactly one element satisfies predicate | ✓ | ✓ |

| `array_slice(array, start, end)` | Slice array | `ka.array_slice(field, 1, 5)` |
| `list_reverse(list)` | Reverse list | `ka.list_reverse(field)` |
| `list_sort(list)` | Sort list | `ka.list_sort(field)` |
| `list_reverse_sort(list)` | Reverse sort | `ka.list_reverse_sort(field)` |
| `list_sum(list)` | Sum elements | `ka.list_sum(field)` |
| `list_product(list)` | Product elements | `ka.list_product(field)` |
| `list_distinct(list)` | Distinct elements | `ka.list_distinct(field)` |
| `list_unique(list)` | Unique elements | `ka.list_unique(field)` |
| `list_any_value(list)` | Any element | `ka.list_any_value(field)` |
| `list_to_string(sep, list)` | Join elements | `ka.list_to_string(",", field)` |
| `list_extract(list, index)` | Extract element | `ka.list_extract(field, 1)` |
| `list_element(list, index)` | Get element | `ka.list_element(field, 1)` |
| `range(start, end, [step])` | Generate range | `ka.range(1, 10)` |

### Numeric Functions

Mathematical and numeric computation functions:

| Function | Description | kuzu_functions | QueryField |
|----------|-------------|----------------|------------|
| `pi()` | Return value of pi | ✓ | — |
| `abs(value)` | Absolute value | ✓ | ✓ |
| `ceil(value)` | Ceiling | ✓ | ✓ |
| `ceiling(value)` | Ceiling (alias) | ✓ | ✓ |
| `floor(value)` | Floor | ✓ | ✓ |
| `round(value, precision=0)` | Round to precision | ✓ | ✓ |
| `sqrt(value)` | Square root | ✓ | ✓ |
| `pow(base, exponent)` | Power | ✓ | ✓ |
| `sin(value)` | Sine | ✓ | ✓ |
| `cos(value)` | Cosine | ✓ | ✓ |
| `tan(value)` | Tangent | ✓ | ✓ |
| `asin(value)` | Arcsine | ✓ | ✓ |
| `acos(value)` | Arccosine | ✓ | ✓ |
| `atan(value)` | Arctangent | ✓ | ✓ |
| `atan2(x, y)` | Arctangent of x,y | ✓ | ✓ |
| `ln(value)` | Natural log | ✓ | ✓ |
| `log(value)` | Logarithm | ✓ | ✓ |
| `log2(value)` | Base-2 logarithm | ✓ | ✓ |
| `log10(value)` | Base-10 logarithm | ✓ | ✓ |
| `negate(value)` | Negation | ✓ | ✓ |
| `sign(value)` | Sign (-1,0,1) | ✓ | ✓ |
| `even(value)` | Round to next even | ✓ | ✓ |
| `factorial(value)` | Factorial | ✓ | ✓ |
| `gamma(value)` | Gamma function | ✓ | ✓ |
| `lgamma(value)` | Log Gamma | ✓ | ✓ |
| `bitwise_xor(x, y)` | Bitwise XOR | ✓ | ✓ |
| `cot(value)` | Cotangent | ✓ | ✓ |
| `degrees(value)` | Radians to degrees | ✓ | ✓ |
| `radians(value)` | Degrees to radians | ✓ | ✓ |

### Date Functions

Date manipulation and extraction functions:

| Function | Description | kuzu_functions | QueryField |
|----------|-------------|----------------|------------|
| `current_date()` | Current date | ✓ | — |
| `current_timestamp()` | Current timestamp | ✓ | — |
| `date_part(part, date)` | Extract date part | ✓ | ✓ |
| `date_trunc(part, date)` | Truncate date | ✓ | ✓ |
| `datepart(part, date)` | Extract date part (alias) | ✓ | ✓ |
| `datetrunc(part, date)` | Truncate date (alias) | ✓ | ✓ |
| `dayname(date)` | Day name | ✓ | ✓ |
| `monthname(date)` | Month name | ✓ | ✓ |
| `last_day(date)` | Last day of month | ✓ | ✓ |
| `greatest(...)` | Greatest of values | ✓ | ✓ |
| `least(...)` | Least of values | ✓ | ✓ |
| `make_date(year, month, day)` | Create date | ✓ | ✓ |

### Timestamp Functions

Timestamp manipulation and extraction functions:

| Function | Description | kuzu_functions | QueryField |
|----------|-------------|----------------|------------|
| `century(timestamp)` | Extract century | ✓ | ✓ |
| `epoch_ms(ms)` | Convert milliseconds to timestamp | ✓ | — |
| `to_epoch_ms(timestamp)` | Convert timestamp to milliseconds | ✓ | ✓ |


### Interval Functions

Interval manipulation and conversion functions:

| Function | Description | kuzu_functions | QueryField |
|----------|-------------|----------------|------------|
| `to_years(value)` | Convert integer to year interval | ✓ | ✓ |
| `to_months(value)` | Convert integer to month interval | ✓ | ✓ |
| `to_days(value)` | Convert integer to day interval | ✓ | ✓ |
| `to_hours(value)` | Convert integer to hour interval | ✓ | ✓ |
| `to_minutes(value)` | Convert integer to minute interval | ✓ | ✓ |
| `to_seconds(value)` | Convert integer to second interval | ✓ | ✓ |
| `to_milliseconds(value)` | Convert integer to millisecond interval | ✓ | ✓ |
| `to_microseconds(value)` | Convert integer to microsecond interval | ✓ | ✓ |


### Timestamp Functions

Timestamp manipulation and extraction functions (order matches kuzu_functions.py):

| Function | Description | kuzu_functions | QueryField |
|----------|-------------|----------------|------------|
| `century(timestamp)` | Extract century | ✓ | ✓ |
| `epoch_ms(ms)` | Convert milliseconds to timestamp | ✓ | — |
| `to_epoch_ms(timestamp)` | Convert timestamp to milliseconds | ✓ | ✓ |



### Interval Functions

Interval manipulation and conversion functions:


### Map Functions

Map manipulation and access functions:

| Function | Description | kuzu_functions | QueryField |
|----------|-------------|----------------|------------|
| `map_func(keys, values)` | Create map from keys and values | ✓ | — |
| `map_extract(map, key)` | Extract value for key | ✓ | ✓ |
| `element_at(map, key)` | Extract value (alias) | ✓ | ✓ |
| `cardinality(map)` | Map size | ✓ | ✓ |
| `map_keys(map)` | Get all keys | ✓ | ✓ |
| `map_values(map)` | Get all values | ✓ | ✓ |

### Union Functions

Union type manipulation functions:

| Function | Description | kuzu_functions | QueryField |
|----------|-------------|----------------|------------|
| `union_value(tag := value)` | Create union with tag/value | ✓ | — |
| `union_tag(union)` | Get union tag | ✓ | ✓ |
| `union_extract(union, tag)` | Extract value for tag | ✓ | ✓ |

### Node/Relationship Functions

Node and relationship introspection functions:

| Function | Description | kuzu_functions | QueryField |
|----------|-------------|----------------|------------|
| `id_func(node_or_rel)` | Internal ID | ✓ | ✓ |
| `label(node_or_rel)` | Label name | ✓ | ✓ |
| `labels(node_or_rel)` | Label name (alias) | ✓ | ✓ |
| `offset(node_or_rel)` | ID offset | ✓ | ✓ |

### Recursive Relationship Functions

Recursive path and traversal functions:

| Function | Description | kuzu_functions | QueryField |
|----------|-------------|----------------|------------|
| `nodes(path)` | Get nodes from path | ✓ | ✓ |
| `rels(path)` | Get relationships from path | ✓ | ✓ |
| `properties(path, property)` | Get property from collection | ✓ | ✓ |
| `is_trail(path)` | Path is trail (repeated rels) | ✓ | ✓ |
| `is_acyclic(path)` | Path is acyclic (no repeated nodes) | ✓ | ✓ |
| `length(path)` | Path length (number of rels) | ✓ | ✓ |
| `cost(path)` | Weighted path cost | ✓ | ✓ |

### Array Functions

Array-specific mathematical and similarity functions:

| Function | Description | kuzu_functions | QueryField |
|----------|-------------|----------------|------------|
| `array_value(...)` | Construct array | ✓ | — |
| `array_distance(array1, array2)` | Euclidean distance | ✓ | ✓ |
| `array_squared_distance(array1, array2)` | Squared distance | ✓ | ✓ |
| `array_dot_product(array1, array2)` | Dot product | ✓ | ✓ |
| `array_inner_product(array1, array2)` | Inner product | ✓ | ✓ |
| `array_cross_product(array1, array2)` | Cross product | ✓ | ✓ |
| `array_cosine_similarity(array1, array2)` | Cosine similarity | ✓ | ✓ |


### Blob Functions

Binary data manipulation functions:

| Function | Description | kuzu_functions | QueryField |
|----------|-------------|----------------|------------|
| `blob(data)` | Create blob | ✓ | ✓ |
| `encode(data)` | Encode string to blob | ✓ | ✓ |
| `decode(blob)` | Decode blob to string | ✓ | ✓ |
| `octet_length(blob)` | Blob byte length | ✓ | ✓ |

### Struct Functions

Struct manipulation functions:

| Function | Description | kuzu_functions | QueryField |
|----------|-------------|----------------|------------|
| `struct_extract(struct, field)` | Extract struct field | ✓ | ✓ |

| `to_int32(value)` | Cast to int32 | `ka.to_int32(field)` |
| `to_int16(value)` | Cast to int16 | `ka.to_int16(field)` |
| `to_float(value)` | Cast to float | `ka.to_float(field)` |
| `to_date(value)` | Cast to date | `ka.to_date(field)` |
| `to_timestamp(value)` | Cast to timestamp | `ka.to_timestamp(field)` |
| `cast_as(value, type)` | Cast using AS syntax | `ka.cast_as(field, "INT64")` |
| `case([input])` | CASE expression | `ka.case()` |

### Hash Functions

Cryptographic hash functions:

| Function | Description | kuzu_functions | QueryField |
|----------|-------------|----------------|------------|
| `md5(data)` | MD5 hash | ✓ | ✓ |
| `sha256(data)` | SHA256 hash | ✓ | ✓ |
| `hash(data)` | Generic hash | ✓ | ✓ |

### UUID Functions

UUID generation and manipulation functions:

| Function | Description | kuzu_functions | QueryField |
|----------|-------------|----------------|------------|
| `gen_random_uuid()` | Generate random UUID | ✓ | — |
| `uuid(string)` | Parse UUID string | ✓ | ✓ |

### Utility Functions

Utility and miscellaneous functions:

| Function | Description | kuzu_functions | QueryField |
|----------|-------------|----------------|------------|
| `coalesce(val1, val2, ...)` | First non-NULL value | ✓ | ✓ |
| `ifnull(value, replacement)` | Replace NULL with value | ✓ | ✓ |
| `nullif(a, b)` | NULL if equal | ✓ | ✓ |
| `typeof(value)` | Get value type | ✓ | ✓ |
| `constant_or_null(constant, check)` | Constant if check non-NULL | ✓ | ✓ |
| `count_if(condition)` | 1 if condition true else 0 | ✓ | ✓ |
| `error(message)` | Raise runtime error | ✓ | ✓ |


### Casting Functions

Type conversion and casting functions:

|----------|-------------|----------------|------------|
| `to_int64(value)` | Cast to INT64 | ✓ | — |
| `to_int32(value)` | Cast to INT32 | ✓ | — |
| `to_int16(value)` | Cast to INT16 | ✓ | — |
| `to_double(value)` | Cast to DOUBLE | ✓ | — |
| `to_float(value)` | Cast to FLOAT | ✓ | — |
| `to_string(value)` | Cast to STRING | ✓ | — |
| `to_date(value)` | Cast to DATE | ✓ | — |
| `to_timestamp(value)` | Cast to TIMESTAMP | ✓ | ✓ |
| `cast(value, type)` | CAST function | ✓ | ✓ |
| `cast_as(value, type)` | CAST AS syntax | ✓ | ✓ |
| `case([input])` | Create CASE expression | ✓ | ✓ |




## Operator Reference

KuzuAlchemy operator support (exactly as implemented):

### Comparison Operators

| Operator/Method | Description | Backing Enum/Method |
|-----------------|-------------|---------------------|
| `==` | Equal to | QueryField.__eq__ -> ComparisonOperator.EQ |
| `!=` | Not equal | QueryField.__ne__ -> ComparisonOperator.NEQ |
| `<` | Less than | QueryField.__lt__ -> ComparisonOperator.LT |
| `<=` | Less than or equal | QueryField.__le__ -> ComparisonOperator.LTE |
| `>` | Greater than | QueryField.__gt__ -> ComparisonOperator.GT |
| `>=` | Greater than or equal | QueryField.__ge__ -> ComparisonOperator.GTE |
| `in_(values)` | Membership | QueryField.in_ -> ComparisonOperator.IN |
| `not_in(values)` | Not in | QueryField.not_in -> ComparisonOperator.NOT_IN |
| `between(a,b, inclusive=True)` | Range test | QueryField.between -> BetweenExpression |

### Pattern/Regex Operators

| Operator/Method | Description | Backing Enum |
|-----------------|-------------|--------------|
| `like(pattern, case_sensitive=True)` | Regex-like match | ComparisonOperator.LIKE |
| `not_like(pattern, case_sensitive=True)` | Negative match | ComparisonOperator.NOT_LIKE |
| `regex_match(pattern)` | `=~` regex match | ComparisonOperator.REGEX_MATCH |
| `not_regex_match(pattern)` | `!~` negative regex | ComparisonOperator.NOT_REGEX_MATCH |

### Contains/Prefix/Suffix Filters

| Method | Description | Backing Enum |
|--------|-------------|--------------|
| `contains_filter(value)` | Contains element/substr | ComparisonOperator.CONTAINS |
| `starts_with_filter(value, case_sensitive=True)` | Prefix match | ComparisonOperator.STARTS_WITH |
| `ends_with_filter(value, case_sensitive=True)` | Suffix match | ComparisonOperator.ENDS_WITH |
| `is_null()` | Field is NULL | ComparisonOperator.IS_NULL |
| `is_not_null()` | Field is NOT NULL | ComparisonOperator.IS_NOT_NULL |

### Logical Operators (on FilterExpression)

| Operator | Description | Backing |
|----------|-------------|---------|
| `&` | Logical AND | FilterExpression.__and__ -> LogicalOperator.AND |
| `|` | Logical OR | FilterExpression.__or__ -> LogicalOperator.OR |
| `^` | Logical XOR | FilterExpression.__xor__ -> LogicalOperator.XOR |
| `~` | Logical NOT | FilterExpression.__invert__ -> NotFilterExpression |

### Arithmetic Operators (on QueryField)

| Operator | Description | Backing |
|----------|-------------|---------|
| `+` | Addition / list concatenation | QueryField.__add__/__radd__ -> ArithmeticOperator.ADD |
| `-` | Subtraction | QueryField.__sub__/__rsub__ -> ArithmeticOperator.SUB |
| `*` | Multiplication | QueryField.__mul__/__rmul__ -> ArithmeticOperator.MUL |
| `/` | Division | QueryField.__truediv__/__rtruediv__ -> ArithmeticOperator.DIV |
| `%` | Modulo | QueryField.__mod__/__rmod__ -> ArithmeticOperator.MOD |
| `^` | Power | QueryField.__pow__/__rpow__ -> ArithmeticOperator.POW |

### Indexing/Slicing (on QueryField)

| Operator | Description | Backing Function |
|----------|-------------|------------------|
| `field[idx]` | 1-based index extract | FunctionExpression("array_extract") |
| `field[a:b]` | 1-based slice | FunctionExpression("array_slice") |

---

## Model Definition

### Node Models

```python
from kuzualchemy import kuzu_node, KuzuBaseModel, kuzu_field, KuzuDataType
from typing import Optional, List
from datetime import datetime

@kuzu_node("User")  # Table name in Kuzu
class User(KuzuBaseModel):
    # Primary key
    id: int = kuzu_field(kuzu_type=KuzuDataType.INT64, primary_key=True)

    # Basic fields
    name: str = kuzu_field(kuzu_type=KuzuDataType.STRING, not_null=True)
    email: Optional[str] = kuzu_field(kuzu_type=KuzuDataType.STRING, unique=True, default=None)
    age: int = kuzu_field(kuzu_type=KuzuDataType.INT32, default=0)

    # Boolean fields
    is_active: bool = kuzu_field(kuzu_type=KuzuDataType.BOOL, default=True)

    # Timestamp fields
    created_at: datetime = kuzu_field(
        kuzu_type=KuzuDataType.TIMESTAMP,
        default=KuzuDefaultFunction.CURRENT_TIMESTAMP
    )

    # Array fields
    tags: Optional[List[str]] = kuzu_field(
        kuzu_type=ArrayTypeSpecification(element_type=KuzuDataType.STRING),
        default=None
    )
```

### Relationship Models

```python
from kuzualchemy import kuzu_relationship, KuzuRelationshipBase

@kuzu_relationship("KNOWS", pairs=[(User, User)])
class Knows(KuzuRelationshipBase):
    since: datetime = kuzu_field(kuzu_type=KuzuDataType.TIMESTAMP)
    strength: float = kuzu_field(kuzu_type=KuzuDataType.DOUBLE, default=1.0)
```

### Model Methods

Every model inherits these methods from `KuzuBaseModel`:

```python
class User(KuzuBaseModel):
    # Built-in methods available:

    def save(self, session: KuzuSession) -> None:
        """Save instance to database"""
        pass

    def delete(self, session: KuzuSession) -> None:
        """Delete instance from database"""
        pass

    @classmethod
    def query(cls, session: KuzuSession = None) -> Query:
        """Create query for this model"""
        pass

    @classmethod
    def get_primary_key_fields(cls) -> List[str]:
        """Get primary key field names"""
        pass

    @classmethod
    def get_foreign_key_fields(cls) -> Dict[str, ForeignKeyMetadata]:
        """Get foreign key fields"""
        pass
```

---

## Field Types & Metadata

### Supported Kuzu Data Types

```python
from kuzualchemy import KuzuDataType

# Numeric types
KuzuDataType.INT8, KuzuDataType.INT16, KuzuDataType.INT32, KuzuDataType.INT64
KuzuDataType.UINT8, KuzuDataType.UINT16, KuzuDataType.UINT32, KuzuDataType.UINT64
KuzuDataType.FLOAT, KuzuDataType.DOUBLE
KuzuDataType.DECIMAL, KuzuDataType.SERIAL

# String types
KuzuDataType.STRING, KuzuDataType.BLOB

# Boolean type
KuzuDataType.BOOL

# Date/time types
KuzuDataType.DATE, KuzuDataType.TIMESTAMP, KuzuDataType.INTERVAL

# UUID type
KuzuDataType.UUID

# Complex types
KuzuDataType.STRUCT, KuzuDataType.MAP, KuzuDataType.UNION
```

### Field Definition

```python
# Field definition
field = kuzu_field(
    # Basic properties
    kuzu_type=KuzuDataType.STRING,
    primary_key=False,
    unique=False,
    not_null=False,
    index=False,

    # Default values
    default="default_value",
    default_factory=lambda: "computed_default",

    # Constraints
    check_constraint="LENGTH(field_name) > 0",

    # Foreign keys
    foreign_key=ForeignKeyMetadata(
        target_model=TargetModel,
        target_field="id",
        on_delete=CascadeAction.CASCADE,
        on_update=CascadeAction.SET_NULL
    ),

    # Metadata
    alias="field_alias",
    title="Field Title",
    description="Field description"
)
```

### Array Fields

```python
from kuzualchemy.kuzu_orm import ArrayTypeSpecification

class User(KuzuBaseModel):
    # Array field definition
    tags: List[str] = kuzu_field(
        kuzu_type=ArrayTypeSpecification(element_type=KuzuDataType.STRING),
        default=None
    )
```

### Default Values

```python
from kuzualchemy.constants import KuzuDefaultFunction

class User(KuzuBaseModel):
    # Static defaults
    status: str = kuzu_field(kuzu_type=KuzuDataType.STRING, default="active")

    # Function defaults
    created_at: datetime = kuzu_field(
        kuzu_type=KuzuDataType.TIMESTAMP,
        default=KuzuDefaultFunction.CURRENT_TIMESTAMP
    )

    # Factory defaults
    uuid_field: str = kuzu_field(
        kuzu_type=KuzuDataType.UUID,
        default_factory=lambda: str(uuid.uuid4())
    )
```

---

## Relationships

### Basic Relationships

```python
from kuzualchemy import kuzu_relationship, KuzuRelationshipBase

@kuzu_relationship("FOLLOWS", pairs=[(User, User)])
class Follows(KuzuRelationshipBase):
    since: datetime = kuzu_field(kuzu_type=KuzuDataType.TIMESTAMP)
    weight: float = kuzu_field(kuzu_type=KuzuDataType.DOUBLE, default=1.0)
```

### Multi-Pair Relationships

```python
# Multiple relationship pairs
@kuzu_relationship("AUTHORED", pairs=[
    (User, {Post, Comment}),
    (Organization, Post)
])
class Authored(KuzuRelationshipBase):
    created_at: datetime = kuzu_field(kuzu_type=KuzuDataType.TIMESTAMP)
    role: str = kuzu_field(kuzu_type=KuzuDataType.STRING, default="author")
```

### Relationship Usage

```python
# Create relationships
user1 = User(id=1, name="Alice")
user2 = User(id=2, name="Bob")
follows = Follows(from_node=user1, to_node=user2, since=datetime.now())

session.add_all([user1, user2, follows])
session.commit()
```

---

## Query System

### Basic Queries

```python
from kuzualchemy import Query

# Create query
query = Query(User, session=session)

# Simple filtering
filtered = query.where(query.fields.age > 25)
results = filtered.all()

# Method chaining
results = (Query(User, session=session)
    .where(Query(User, session=session).fields.name.starts_with("A"))
    .where(Query(User, session=session).fields.age.between(20, 40))
    .order_by(Query(User, session=session).fields.name.asc())
    .limit(10)
    .all())
```

### Advanced Queries

```python
# Aggregation with HAVING: count users by age > 1
q = Query(User, session=session)
agg = q.count()  # COUNT(*) AS count
count_by_age = (
    q.group_by(q.fields.age)
     .having(ka.to_int64("count") > 1)  # compare aggregated alias post-WITH using cast
)

# Relationship join (pattern: join(TargetModel, RelationshipClass, ...))
q = Query(User, session=session)
joined = q.join(User, Follows, target_alias="u2")

# Subquery: authors older than 30
subq = Query(User, session=session).where(Query(User, session=session).fields.age > 30)
main_query = Query(Post, session=session).where(
    Query(Post, session=session).fields.author_id.in_(subq.select("id"))
)
```

### Function Usage in Queries

```python
import kuzualchemy as ka

# Text functions
query = Query(User, session=session)
text_query = query.where(
    ka.upper(query.fields.name).starts_with("A")
)

# Numeric functions
numeric_query = query.where(
    ka.abs(query.fields.age - 30) < 5
)

# List functions
list_query = query.where(
    ka.list_contains(query.fields.hobbies, "reading")
)

# Date functions
date_query = query.where(
    ka.date_part("year", query.fields.birth_date) > 1990
)
```

### Query Results

```python
# Get all results
results = query.all()  # List[ModelType]

# Get first result
first = query.first()  # ModelType | None

# Get exactly one result
one = query.one()  # ModelType (raises if 0 or >1)

# Get one or none
one_or_none = query.one_or_none()  # ModelType | None

# Check existence
exists = query.exists()  # bool

# Count results
count_query = query.count()         # Query with COUNT(*) AS count aggregation
count = count_query._execute()[0]["count"] if count_query._execute() else 0
```

---

## Session Management

### Basic Session Usage

```python
from kuzualchemy import KuzuSession
from pathlib import Path

# Create session
session = KuzuSession(db_path=Path("my_database.db"))

# Execute DDL
ddl = get_all_ddl()
if ddl.strip():
    session.execute(ddl)

# Add and commit
user = User(id=1, name="Alice", email="alice@example.com")
session.add(user)
session.commit()

# Close session
session.close()
```

### Transaction Management

```python
# Manual transactions using KuzuTransaction
from kuzualchemy import KuzuTransaction

with KuzuTransaction(session):
    user = User(id=1, name="Alice")
    session.add(user)
    # Automatic commit on success, rollback on exception

# Or using session.begin() context manager
with session.begin():
    user = User(id=1, name="Alice")
    session.add(user)
    # Automatic commit on success, rollback on exception
```

### Session Factory

```python
from kuzualchemy import SessionFactory

# Create factory
factory = SessionFactory(
    db_path="database.db",
    autoflush=True,
    autocommit=False
)

# Create sessions
session1 = factory.create_session()
session2 = factory.create_session(autocommit=True)  # Override defaults

# Session scope context manager
with factory.session_scope() as session:
    user = User(id=1, name="Alice")
    session.add(user)
    # Automatic commit/rollback
```

### Connection Management

```python
from kuzualchemy import KuzuConnection

# Direct connection usage
connection = KuzuConnection(db_path="database.db")
session = KuzuSession(connection=connection)

# Connection sharing
session1 = KuzuSession(connection=connection)
session2 = KuzuSession(connection=connection)
```

---

## Advanced Features

### Registry Management

```python
from kuzualchemy import (
    get_registered_nodes,
    get_registered_relationships,
    get_all_models,
    clear_registry,
    validate_all_models
)

# Access registered models
nodes = get_registered_nodes()
relationships = get_registered_relationships()
all_models = get_all_models()

# Validate all models
validation_errors = validate_all_models()

# Clear registry (useful for testing)
clear_registry()
```

### Enhanced Base Model with Enum Conversion

```python
from kuzualchemy import BaseModel
from enum import Enum

class Status(Enum):
    ACTIVE = "active"
    INACTIVE = "inactive"

@kuzu_node("Account")
class Account(BaseModel):  # Automatic enum conversion
    status: Status = kuzu_field(kuzu_type=KuzuDataType.STRING)

    # BaseModel automatically converts enums to/from string values
```

### Foreign Key Support

```python
from kuzualchemy import ForeignKeyMetadata, CascadeAction

@kuzu_node("Post")
class Post(KuzuBaseModel):
    id: int = kuzu_field(kuzu_type=KuzuDataType.INT64, primary_key=True)
    title: str = kuzu_field(kuzu_type=KuzuDataType.STRING)
    author_id: int = kuzu_field(
        kuzu_type=KuzuDataType.INT64,
        foreign_key=ForeignKeyMetadata(
            target_model=User,
            target_field="id",
            on_delete=CascadeAction.CASCADE
        )
    )
```

### Custom Functions

```python
# All Kuzu functions are available as standalone callables
import kuzualchemy as ka

# Use in queries
query = Query(User, session=session).where(
    ka.concat(query.fields.first_name, " ", query.fields.last_name).contains("Alice")
)

# Use in expressions
full_name = ka.concat(user.first_name, " ", user.last_name)
```

### Complex Expressions

```python
# Combine multiple functions and operators
complex_filter = (
    ka.upper(query.fields.name).starts_with("A") &
    (query.fields.age.between(20, 40)) &
    ka.list_contains(query.fields.tags, "python")
)

results = Query(User, session=session).where(complex_filter).all()
```

---

## API Reference

### Core Classes

#### KuzuBaseModel
Base class for all node models with built-in ORM functionality.

**Methods:**
- `save(session: KuzuSession) -> None`: Save instance to database
- `delete(session: KuzuSession) -> None`: Delete instance from database
- `query(session: KuzuSession = None) -> Query`: Create query for this model
- `get_kuzu_metadata(field_name: str) -> KuzuFieldMetadata`: Get field metadata
- `get_all_kuzu_metadata() -> Dict[str, KuzuFieldMetadata]`: Get all field metadata
- `get_primary_key_fields() -> List[str]`: Get primary key field names
- `get_foreign_key_fields() -> Dict[str, ForeignKeyMetadata]`: Get foreign key fields

#### KuzuRelationshipBase
Base class for relationship models.

**Methods:**
- Same as KuzuBaseModel plus relationship-specific functionality
- `create_between(from_node, to_node, **properties) -> KuzuRelationshipBase`: Factory to instantiate relationship between nodes
- `from_node_pk`/`to_node_pk` properties for node primary keys

#### KuzuSession
Main session class for database operations.

**Methods:**
- `execute(query: str, parameters: Dict = None) -> List[Dict]`: Execute raw query
- `add(instance: Any) -> None`: Add instance to session
- `add_all(instances: List[Any]) -> None`: Add multiple instances
- `delete(instance: Any) -> None`: Mark instance for deletion
- `commit() -> None`: Commit current transaction
- `rollback() -> None`: Rollback current transaction
- `flush() -> None`: Flush pending changes
- `close() -> None`: Close session
- `begin() -> KuzuTransaction`: Begin transaction context

#### Query[ModelType]
Type-safe query builder.

**Methods:**
- `where(expression: FilterExpression) -> Query`: Add WHERE clause
- `filter(*expressions: FilterExpression) -> Query`: Add multiple filters
- `order_by(*fields: QueryField) -> Query`: Add ORDER BY clause
- `group_by(*fields: QueryField) -> Query`: Add GROUP BY clause
- `having(expression: FilterExpression) -> Query`: Add HAVING clause
- `limit(count: int) -> Query`: Add LIMIT clause
- `offset(count: int) -> Query`: Add OFFSET clause
- `distinct() -> Query`: Add DISTINCT clause
- `all() -> List[ModelType]`: Execute and return all results
- `first() -> ModelType | None`: Execute and return first result
- `one() -> ModelType`: Execute and return exactly one result
- `one_or_none() -> ModelType | None`: Execute and return one or none
- `count() -> int`: Count results
- `exists() -> bool`: Check if results exist

### Field Definition

#### kuzu_field Function
Field definition with options:

```python
kuzu_field(
    default: Any = ...,                                    # Default value
    kuzu_type: Union[KuzuDataType, str, ArrayTypeSpecification], # Kuzu data type
    primary_key: bool = False,                            # Primary key flag
    foreign_key: ForeignKeyMetadata = None,               # Foreign key metadata
    unique: bool = False,                                 # Unique constraint
    not_null: bool = False,                              # NOT NULL constraint
    index: bool = False,                                 # Index flag
    check_constraint: str = None,                        # CHECK constraint
    default_factory: Callable[[], Any] = None,          # Default factory function
    alias: str = None,                                   # Field alias
    title: str = None,                                   # Field title
    description: str = None,                             # Field description
)
```

### Decorators

#### @kuzu_node()
Mark class as Kuzu node:

```python
@kuzu_node(
    name: str = None,                                    # Node name (defaults to class name)
    abstract: bool = False,                              # Abstract node flag
    compound_indexes: List[CompoundIndex] = None,        # Compound indexes
    table_constraints: List[str] = None,                 # Table constraints
    properties: Dict[str, Any] = None                    # Additional properties
)
```

#### @kuzu_relationship()
Mark class as Kuzu relationship:

```python
@kuzu_relationship(
    name: str = None,                                    # Relationship name
    pairs: List[Tuple[Type, Type]] = None,              # Valid node pairs
    multiplicity: RelationshipMultiplicity = MANY_TO_MANY, # Relationship multiplicity
    compound_indexes: List[CompoundIndex] = None,        # Compound indexes
    table_constraints: List[str] = None,                 # Table constraints
    properties: Dict[str, Any] = None                    # Additional properties
)
```

### Enums and Constants

#### KuzuDataType
All supported Kuzu data types:
- Numeric: `INT8`, `INT16`, `INT32`, `INT64`, `UINT8`, `UINT16`, `UINT32`, `UINT64`, `FLOAT`, `DOUBLE`, `DECIMAL`, `SERIAL`
- String: `STRING`, `BLOB`
- Boolean: `BOOL`
- Temporal: `DATE`, `TIMESTAMP`, `INTERVAL`
- Other: `UUID`, `STRUCT`, `MAP`, `UNION`

#### ComparisonOperator
Query comparison operators (from kuzu_query_expressions):
- `EQ`, `NEQ`: Equality/inequality
- `LT`, `LTE`, `GT`, `GTE`: Comparison operators
- `IN`, `NOT_IN`: List membership
- `LIKE`, `NOT_LIKE`: Pattern matching
- `IS_NULL`, `IS_NOT_NULL`: Null checks
- `CONTAINS`: String/array contains
- `STARTS_WITH`, `ENDS_WITH`: String prefix/suffix
- `EXISTS`, `NOT_EXISTS`: Existence checks

#### LogicalOperator
Logical operators for combining conditions:
- `AND`, `OR`, `NOT`, `XOR`: Boolean logic

#### AggregateFunction
Aggregate functions:
- `COUNT`, `COUNT_DISTINCT`: Counting
- `SUM`, `AVG`: Numeric aggregation
- `MIN`, `MAX`: Extrema
- `COLLECT`, `COLLECT_LIST`, `COLLECT_SET`: Collection aggregation

#### OrderDirection
Ordering directions:
- `ASC`: Ascending order
- `DESC`: Descending order

#### JoinType
Join types:
- `INNER`: Inner join
- `OPTIONAL`: Optional match (left outer join)

### Utility Functions

#### DDL Generation
- `get_all_ddl() -> str`: Generate DDL for all registered models
- `get_ddl_for_node(node_cls: Type[Any]) -> str`: Generate DDL for specific node
- `get_ddl_for_relationship(rel_cls: Type[Any]) -> str`: Generate DDL for specific relationship

#### Registry Management
- `get_registered_nodes() -> Dict[str, Type[Any]]`: Get all registered nodes
- `get_registered_relationships() -> Dict[str, Type[Any]]`: Get all registered relationships
- `get_all_models() -> Dict[str, Type[Any]]`: Get all registered models
- `clear_registry() -> None`: Clear model registry
- `validate_all_models() -> List[str]`: Validate all registered models

#### Test Utilities
- `initialize_schema(session: KuzuSession, ddl: str = None) -> None`: Initialize database schema

---

---

## Contributing

We welcome contributions to KuzuAlchemy! Please see our [Contributing Guide](CONTRIBUTING.md) for details.

### Development Setup

```bash
# Clone repository
git clone <repository-url>
cd kuzualchemy

# Install in development mode
pip install -e ".[dev,test]"

# Run tests
pytest

# Run type checking
mypy src/

# Run linting
flake8 src/
black src/

# Build package
python -m build
```

### Testing

```bash
# Run all tests
pytest

# Run specific test categories
pytest tests/test_functions.py
pytest tests/test_integration.py

# Run with coverage
pytest --cov=kuzualchemy --cov-report=html
```

---

## License

This project is licensed under the GPL-3.0 license - see the [LICENSE](LICENSE) file for details.

---

## Conclusion

KuzuAlchemy is an Object-Relational Mapping library for the Kuzu graph database. It provides a SQLAlchemy-like interface for working with graph data.

## Claims

Kuzualchemy™ is a trademark claimed by FanaticPythoner.

=======
# KuzuAlchemy

A SQLAlchemy-like ORM for Kuzu graph database

## |▼▼▼ Automated Readme Data/Metrics (start) ▼▼▼|
<!-- KUZUALCHEMY-AUTO-UPDATE-START -->
**Version**: 0.2.0.dev24

**Status**: Alpha

**Tests**: 496 passed in 61.93s (0:01:01) (Last updated: 2025-09-05 21:14:07 UTC)

[![Tests](https://github.com/FanaticPythoner/kuzualchemy/actions/workflows/test.yml/badge.svg)](https://github.com/FanaticPythoner/kuzualchemy/actions/workflows/test.yml)
[![PyPI version](https://badge.fury.io/py/kuzualchemy.svg)](https://badge.fury.io/py/kuzualchemy)
[![Python versions](https://img.shields.io/pypi/pyversions/kuzualchemy.svg)](https://pypi.org/project/kuzualchemy/)

KuzuAlchemy is an Object-Relational Mapping (ORM) library for the [Kuzu graph database](https://kuzudb.com/). It provides a SQLAlchemy-like interface for working with graph data.

> **Note**: This software is currently in alpha development. APIs may change.
<!-- KUZUALCHEMY-AUTO-UPDATE-END -->
## |▲▲▲ Automated Readme Data/Metrics (end) ▲▲▲|

## Table of Contents

1. [Overview](#overview)
2. [Installation](#installation)
3. [Quick Start](#quick-start)
4. [Function Reference](#function-reference)
5. [Operator Reference](#operator-reference)
6. [Model Definition](#model-definition)
7. [Field Types & Metadata](#field-types--metadata)
8. [Relationships](#relationships)
9. [Query System](#query-system)
10. [Session Management](#session-management)
11. [Advanced Features](#advanced-features)
12. [API Reference](#api-reference)
13. [Contributing](#contributing)
14. [License](#license)

## Overview

KuzuAlchemy provides the following components:

- **Core ORM** (`kuzu_orm.py`): Base classes for nodes and relationships with metadata handling
- **Session Management** (`kuzu_session.py`): Database operations with transaction support
- **Query System** (`kuzu_query.py`): Query builder with Cypher generation
- **Expression Engine** (`kuzu_query_expressions.py`): Expression system supporting Kuzu operators
- **Function Library** (`kuzu_functions.py`): Kuzu functions implemented as standalone callables
- **Field Integration** (`kuzu_query_fields.py`): QueryField methods providing fluent API access to functions

### Key Features

- **Kuzu Function Support**: Kuzu functions and operators implemented
- **ORM**: Model definition, session management, and querying capabilities
- **Type-Safe Operations**: Type safety with parameter handling and validation
- **Testing**: Test coverage for functionality
- **Error Handling**: Error handling and transaction management

## Installation

### Prerequisites

```bash
pip install kuzu pydantic
```

### Install KuzuAlchemy

```bash
pip install kuzualchemy
```

### Development Installation

```bash
git clone <repository-url>
cd kuzualchemy
pip install -e ".[dev,test]"
```

## Quick Start

### Basic Setup

```python
from kuzualchemy import (
    KuzuBaseModel, KuzuRelationshipBase,
    kuzu_node, kuzu_relationship, kuzu_field,
    KuzuDataType, KuzuSession,
    get_all_ddl
)

# Create session
session = KuzuSession(db_path="database.db")

# Initialize schema
ddl = get_all_ddl()
if ddl.strip():
    session.execute(ddl)
```

### Example

```python
import kuzualchemy as ka
from pathlib import Path

# Define your graph models
@ka.kuzu_node("Person")
class Person(ka.KuzuBaseModel):
    name: str = ka.kuzu_field(kuzu_type=ka.KuzuDataType.STRING, primary_key=True)
    age: int = ka.kuzu_field(kuzu_type=ka.KuzuDataType.INT32)
    email: str = ka.kuzu_field(kuzu_type=ka.KuzuDataType.STRING)

@ka.kuzu_relationship("KNOWS", pairs=[(Person, Person)])
class Knows(ka.KuzuRelationshipBase):
    since: int = ka.kuzu_field(kuzu_type=ka.KuzuDataType.INT32)
    strength: float = ka.kuzu_field(kuzu_type=ka.KuzuDataType.DOUBLE, default=1.0)

# Create database and session
db_path = Path("my_graph.db")
session = ka.KuzuSession(db_path)

# Create schema
session.execute(ka.get_all_ddl())

# Insert data
alice = Person(name="Alice", age=30, email="alice@example.com")
bob = Person(name="Bob", age=25, email="bob@example.com")
knows = Knows(from_node=alice, to_node=bob, since=2020, strength=0.9)

# Or, you could do `session.add_all([alice, bob, knows])`
session.add(alice)
session.add(bob)
session.add(knows)
session.commit()

# Query data
query = ka.Query(Person, session=session)
filtered_query = query.where(query.fields.age > 25)
results = filtered_query.all()

print(f"Found {len(results)} people over 25")
```

---

## Function Reference

KuzuAlchemy implements Kuzu functions across multiple categories. Each function returns a `FunctionExpression` object that can be used in queries and expressions.

### Text Functions

String manipulation and text processing functions:

| Function | Description | kuzu_functions | QueryField |
|----------|-------------|----------------|------------|
| `concat(*args)` | Concatenate multiple strings | ✓ | ✓ |
| `ws_concat(separator, *args)` | Concatenate strings with separator | ✓ | — |
| `array_extract(string_or_list, index)` | Extract element at 1-based index from string or list | ✓ | — |
| `array_slice(string_or_list, begin, end)` | Slice string or list (1-based) | ✓ | — |
| `list_element(list_value, index)` | Extract list element at index | ✓ | ✓ |
| `list_extract(list_value, index)` | Extract list element at index (alias) | ✓ | ✓ |
| `contains(string1, string2)` | Substring test | ✓ | ✓ |
| `ends_with(string1, string2)` | Ends-with test (alias of suffix) | ✓ | ✓ |
| `lower(string)` | Lowercase | ✓ | ✓ |
| `lcase(string)` | Lowercase (alias) | ✓ | ✓ |
| `left(string, count)` | Left substring | ✓ | ✓ |
| `levenshtein(s1, s2)` | Edit distance | ✓ | ✓ |
| `lpad(string, count, character)` | Left pad | ✓ | ✓ |
| `ltrim(string)` | Trim left | ✓ | ✓ |
| `prefix(string, search_string)` | Starts-with test | ✓ | — |
| `repeat(string, count)` | Repeat string | ✓ | ✓ |
| `reverse(string)` | Reverse string | ✓ | ✓ |
| `right(string, count)` | Right substring | ✓ | ✓ |
| `rpad(string, count, character)` | Right pad | ✓ | ✓ |
| `rtrim(string)` | Trim right | ✓ | ✓ |
| `starts_with(string1, string2)` | Starts-with test (alias of prefix) | ✓ | ✓ |
| `substring(string, start, length)` | Substring by 1-based start/length | ✓ | ✓ |
| `substr(string, start, length)` | Substring (alias) | ✓ | ✓ |
| `suffix(string, search_string)` | Ends-with test | ✓ | — |
| `trim(string)` | Trim both sides | ✓ | ✓ |
| `upper(string)` | Uppercase | ✓ | ✓ |
| `ucase(string)` | Uppercase (alias) | ✓ | ✓ |
| `initcap(string)` | Capitalize first letter | ✓ | ✓ |
| `string_split(string, separator)` | Split to array | ✓ | ✓ |
| `split_part(string, separator, index)` | Part at 1-based index | ✓ | ✓ |

### Pattern Matching Functions

Regular expression utilities:

| Function | Description | kuzu_functions | QueryField |
|----------|-------------|----------------|------------|
| `regexp_matches(string, pattern)` | Regex test | ✓ | ✓ |
| `regexp_replace(string, pattern, replacement[, options])` | Regex replace | ✓ | ✓ |
| `regexp_extract(string, pattern[, group])` | Extract first match/group | ✓ | ✓ |
| `regexp_extract_all(string, pattern[, group])` | Extract all matches/groups | ✓ | ✓ |
| `regexp_split_to_array(string, pattern[, options])` | Split by regex | ✓ | ✓ |


### List Functions

Array and list manipulation functions:

| Function | Description | kuzu_functions | QueryField |
|----------|-------------|----------------|------------|
| `list_creation(...)` | Create a list containing the argument values | ✓ | — |
| `size(value)` | Return size of string or list | ✓ | ✓ |
| `list_concat(list1, list2)` | Concatenate two lists | ✓ | ✓ |
| `range(start, stop, [step])` | Return list from start to stop with step | ✓ | — |
| `list_cat(list1, list2)` | Alias of list_concat | ✓ | ✓ |
| `array_concat(list1, list2)` | Alias of list_concat | ✓ | ✓ |
| `array_cat(list1, list2)` | Alias of list_concat | ✓ | ✓ |
| `list_append(list, element)` | Append element to list | ✓ | ✓ |
| `array_append(list, element)` | Alias of list_append | ✓ | ✓ |
| `array_push_back(list, element)` | Alias of list_append | ✓ | ✓ |
| `list_prepend(list, element)` | Prepend element to list | ✓ | ✓ |
| `array_prepend(list, element)` | Alias of list_prepend | ✓ | ✓ |
| `array_push_front(list, element)` | Alias of list_prepend | ✓ | ✓ |
| `list_position(list, element)` | Position of element in list | ✓ | ✓ |
| `list_indexof(list, element)` | Alias of list_position | ✓ | ✓ |
| `array_position(list, element)` | Alias of list_position | ✓ | ✓ |
| `array_indexof(list, element)` | Alias of list_position | ✓ | ✓ |
| `list_contains(list, element)` | Check if list contains element | ✓ | ✓ |
| `list_has(list, element)` | Alias of list_contains | ✓ | ✓ |
| `array_contains(list, element)` | Alias of list_contains | ✓ | ✓ |
| `array_has(list, element)` | Alias of list_contains | ✓ | ✓ |
| `list_slice(list, begin, end)` | Extract sub-list | ✓ | ✓ |

### Advanced List Functions

Higher-order and quantifier list functions (order matches kuzu_functions.py):

| Function | Description | kuzu_functions | QueryField |
|----------|-------------|----------------|------------|
| `list_reverse(list)` | Reverse list elements | ✓ | ✓ |
| `list_sort(list[, order, nulls])` | Sort elements of list | ✓ | ✓ |
| `list_reverse_sort(list)` | Sort elements of list in DESC | ✓ | ✓ |
| `list_sum(list)` | Sum elements | ✓ | ✓ |
| `list_product(list)` | Multiply elements | ✓ | ✓ |
| `list_distinct(list)` | Remove NULLs and duplicates | ✓ | ✓ |
| `list_unique(list)` | Count unique elements | ✓ | ✓ |
| `list_any_value(list)` | First non-NULL value | ✓ | ✓ |
| `list_to_string(sep, list)` | Join elements with separator | ✓ | ✓ |
| `list_transform(list, lambda)` | Transform elements using lambda expression | ✓ | ✓ |
| `list_filter(list, lambda)` | Filter elements using lambda expression | ✓ | ✓ |
| `list_reduce(list, lambda)` | Reduce list using lambda expression | ✓ | ✓ |
| `list_has_all(list, sub_list)` | Contains all elements from sub-list | ✓ | ✓ |
| `all_func(var, list, predicate)` | All elements satisfy predicate | ✓ | ✓ |
| `any_func(var, list, predicate)` | Any element satisfies predicate | ✓ | ✓ |
| `none_func(var, list, predicate)` | No elements satisfy predicate | ✓ | ✓ |
| `single_func(var, list, predicate)` | Exactly one element satisfies predicate | ✓ | ✓ |

| `array_slice(array, start, end)` | Slice array | `ka.array_slice(field, 1, 5)` |
| `list_reverse(list)` | Reverse list | `ka.list_reverse(field)` |
| `list_sort(list)` | Sort list | `ka.list_sort(field)` |
| `list_reverse_sort(list)` | Reverse sort | `ka.list_reverse_sort(field)` |
| `list_sum(list)` | Sum elements | `ka.list_sum(field)` |
| `list_product(list)` | Product elements | `ka.list_product(field)` |
| `list_distinct(list)` | Distinct elements | `ka.list_distinct(field)` |
| `list_unique(list)` | Unique elements | `ka.list_unique(field)` |
| `list_any_value(list)` | Any element | `ka.list_any_value(field)` |
| `list_to_string(sep, list)` | Join elements | `ka.list_to_string(",", field)` |
| `list_extract(list, index)` | Extract element | `ka.list_extract(field, 1)` |
| `list_element(list, index)` | Get element | `ka.list_element(field, 1)` |
| `range(start, end, [step])` | Generate range | `ka.range(1, 10)` |

### Numeric Functions

Mathematical and numeric computation functions:

| Function | Description | kuzu_functions | QueryField |
|----------|-------------|----------------|------------|
| `pi()` | Return value of pi | ✓ | — |
| `abs(value)` | Absolute value | ✓ | ✓ |
| `ceil(value)` | Ceiling | ✓ | ✓ |
| `ceiling(value)` | Ceiling (alias) | ✓ | ✓ |
| `floor(value)` | Floor | ✓ | ✓ |
| `round(value, precision=0)` | Round to precision | ✓ | ✓ |
| `sqrt(value)` | Square root | ✓ | ✓ |
| `pow(base, exponent)` | Power | ✓ | ✓ |
| `sin(value)` | Sine | ✓ | ✓ |
| `cos(value)` | Cosine | ✓ | ✓ |
| `tan(value)` | Tangent | ✓ | ✓ |
| `asin(value)` | Arcsine | ✓ | ✓ |
| `acos(value)` | Arccosine | ✓ | ✓ |
| `atan(value)` | Arctangent | ✓ | ✓ |
| `atan2(x, y)` | Arctangent of x,y | ✓ | ✓ |
| `ln(value)` | Natural log | ✓ | ✓ |
| `log(value)` | Logarithm | ✓ | ✓ |
| `log2(value)` | Base-2 logarithm | ✓ | ✓ |
| `log10(value)` | Base-10 logarithm | ✓ | ✓ |
| `negate(value)` | Negation | ✓ | ✓ |
| `sign(value)` | Sign (-1,0,1) | ✓ | ✓ |
| `even(value)` | Round to next even | ✓ | ✓ |
| `factorial(value)` | Factorial | ✓ | ✓ |
| `gamma(value)` | Gamma function | ✓ | ✓ |
| `lgamma(value)` | Log Gamma | ✓ | ✓ |
| `bitwise_xor(x, y)` | Bitwise XOR | ✓ | ✓ |
| `cot(value)` | Cotangent | ✓ | ✓ |
| `degrees(value)` | Radians to degrees | ✓ | ✓ |
| `radians(value)` | Degrees to radians | ✓ | ✓ |

### Date Functions

Date manipulation and extraction functions:

| Function | Description | kuzu_functions | QueryField |
|----------|-------------|----------------|------------|
| `current_date()` | Current date | ✓ | — |
| `current_timestamp()` | Current timestamp | ✓ | — |
| `date_part(part, date)` | Extract date part | ✓ | ✓ |
| `date_trunc(part, date)` | Truncate date | ✓ | ✓ |
| `datepart(part, date)` | Extract date part (alias) | ✓ | ✓ |
| `datetrunc(part, date)` | Truncate date (alias) | ✓ | ✓ |
| `dayname(date)` | Day name | ✓ | ✓ |
| `monthname(date)` | Month name | ✓ | ✓ |
| `last_day(date)` | Last day of month | ✓ | ✓ |
| `greatest(...)` | Greatest of values | ✓ | ✓ |
| `least(...)` | Least of values | ✓ | ✓ |
| `make_date(year, month, day)` | Create date | ✓ | ✓ |

### Timestamp Functions

Timestamp manipulation and extraction functions:

| Function | Description | kuzu_functions | QueryField |
|----------|-------------|----------------|------------|
| `century(timestamp)` | Extract century | ✓ | ✓ |
| `epoch_ms(ms)` | Convert milliseconds to timestamp | ✓ | — |
| `to_epoch_ms(timestamp)` | Convert timestamp to milliseconds | ✓ | ✓ |


### Interval Functions

Interval manipulation and conversion functions:

| Function | Description | kuzu_functions | QueryField |
|----------|-------------|----------------|------------|
| `to_years(value)` | Convert integer to year interval | ✓ | ✓ |
| `to_months(value)` | Convert integer to month interval | ✓ | ✓ |
| `to_days(value)` | Convert integer to day interval | ✓ | ✓ |
| `to_hours(value)` | Convert integer to hour interval | ✓ | ✓ |
| `to_minutes(value)` | Convert integer to minute interval | ✓ | ✓ |
| `to_seconds(value)` | Convert integer to second interval | ✓ | ✓ |
| `to_milliseconds(value)` | Convert integer to millisecond interval | ✓ | ✓ |
| `to_microseconds(value)` | Convert integer to microsecond interval | ✓ | ✓ |


### Timestamp Functions

Timestamp manipulation and extraction functions (order matches kuzu_functions.py):

| Function | Description | kuzu_functions | QueryField |
|----------|-------------|----------------|------------|
| `century(timestamp)` | Extract century | ✓ | ✓ |
| `epoch_ms(ms)` | Convert milliseconds to timestamp | ✓ | — |
| `to_epoch_ms(timestamp)` | Convert timestamp to milliseconds | ✓ | ✓ |



### Interval Functions

Interval manipulation and conversion functions:


### Map Functions

Map manipulation and access functions:

| Function | Description | kuzu_functions | QueryField |
|----------|-------------|----------------|------------|
| `map_func(keys, values)` | Create map from keys and values | ✓ | — |
| `map_extract(map, key)` | Extract value for key | ✓ | ✓ |
| `element_at(map, key)` | Extract value (alias) | ✓ | ✓ |
| `cardinality(map)` | Map size | ✓ | ✓ |
| `map_keys(map)` | Get all keys | ✓ | ✓ |
| `map_values(map)` | Get all values | ✓ | ✓ |

### Union Functions

Union type manipulation functions:

| Function | Description | kuzu_functions | QueryField |
|----------|-------------|----------------|------------|
| `union_value(tag := value)` | Create union with tag/value | ✓ | — |
| `union_tag(union)` | Get union tag | ✓ | ✓ |
| `union_extract(union, tag)` | Extract value for tag | ✓ | ✓ |

### Node/Relationship Functions

Node and relationship introspection functions:

| Function | Description | kuzu_functions | QueryField |
|----------|-------------|----------------|------------|
| `id_func(node_or_rel)` | Internal ID | ✓ | ✓ |
| `label(node_or_rel)` | Label name | ✓ | ✓ |
| `labels(node_or_rel)` | Label name (alias) | ✓ | ✓ |
| `offset(node_or_rel)` | ID offset | ✓ | ✓ |

### Recursive Relationship Functions

Recursive path and traversal functions:

| Function | Description | kuzu_functions | QueryField |
|----------|-------------|----------------|------------|
| `nodes(path)` | Get nodes from path | ✓ | ✓ |
| `rels(path)` | Get relationships from path | ✓ | ✓ |
| `properties(path, property)` | Get property from collection | ✓ | ✓ |
| `is_trail(path)` | Path is trail (repeated rels) | ✓ | ✓ |
| `is_acyclic(path)` | Path is acyclic (no repeated nodes) | ✓ | ✓ |
| `length(path)` | Path length (number of rels) | ✓ | ✓ |
| `cost(path)` | Weighted path cost | ✓ | ✓ |

### Array Functions

Array-specific mathematical and similarity functions:

| Function | Description | kuzu_functions | QueryField |
|----------|-------------|----------------|------------|
| `array_value(...)` | Construct array | ✓ | — |
| `array_distance(array1, array2)` | Euclidean distance | ✓ | ✓ |
| `array_squared_distance(array1, array2)` | Squared distance | ✓ | ✓ |
| `array_dot_product(array1, array2)` | Dot product | ✓ | ✓ |
| `array_inner_product(array1, array2)` | Inner product | ✓ | ✓ |
| `array_cross_product(array1, array2)` | Cross product | ✓ | ✓ |
| `array_cosine_similarity(array1, array2)` | Cosine similarity | ✓ | ✓ |


### Blob Functions

Binary data manipulation functions:

| Function | Description | kuzu_functions | QueryField |
|----------|-------------|----------------|------------|
| `blob(data)` | Create blob | ✓ | ✓ |
| `encode(data)` | Encode string to blob | ✓ | ✓ |
| `decode(blob)` | Decode blob to string | ✓ | ✓ |
| `octet_length(blob)` | Blob byte length | ✓ | ✓ |

### Struct Functions

Struct manipulation functions:

| Function | Description | kuzu_functions | QueryField |
|----------|-------------|----------------|------------|
| `struct_extract(struct, field)` | Extract struct field | ✓ | ✓ |

| `to_int32(value)` | Cast to int32 | `ka.to_int32(field)` |
| `to_int16(value)` | Cast to int16 | `ka.to_int16(field)` |
| `to_float(value)` | Cast to float | `ka.to_float(field)` |
| `to_date(value)` | Cast to date | `ka.to_date(field)` |
| `to_timestamp(value)` | Cast to timestamp | `ka.to_timestamp(field)` |
| `cast_as(value, type)` | Cast using AS syntax | `ka.cast_as(field, "INT64")` |
| `case([input])` | CASE expression | `ka.case()` |

### Hash Functions

Cryptographic hash functions:

| Function | Description | kuzu_functions | QueryField |
|----------|-------------|----------------|------------|
| `md5(data)` | MD5 hash | ✓ | ✓ |
| `sha256(data)` | SHA256 hash | ✓ | ✓ |
| `hash(data)` | Generic hash | ✓ | ✓ |

### UUID Functions

UUID generation and manipulation functions:

| Function | Description | kuzu_functions | QueryField |
|----------|-------------|----------------|------------|
| `gen_random_uuid()` | Generate random UUID | ✓ | — |
| `uuid(string)` | Parse UUID string | ✓ | ✓ |

### Utility Functions

Utility and miscellaneous functions:

| Function | Description | kuzu_functions | QueryField |
|----------|-------------|----------------|------------|
| `coalesce(val1, val2, ...)` | First non-NULL value | ✓ | ✓ |
| `ifnull(value, replacement)` | Replace NULL with value | ✓ | ✓ |
| `nullif(a, b)` | NULL if equal | ✓ | ✓ |
| `typeof(value)` | Get value type | ✓ | ✓ |
| `constant_or_null(constant, check)` | Constant if check non-NULL | ✓ | ✓ |
| `count_if(condition)` | 1 if condition true else 0 | ✓ | ✓ |
| `error(message)` | Raise runtime error | ✓ | ✓ |


### Casting Functions

Type conversion and casting functions:

|----------|-------------|----------------|------------|
| `to_int64(value)` | Cast to INT64 | ✓ | — |
| `to_int32(value)` | Cast to INT32 | ✓ | — |
| `to_int16(value)` | Cast to INT16 | ✓ | — |
| `to_double(value)` | Cast to DOUBLE | ✓ | — |
| `to_float(value)` | Cast to FLOAT | ✓ | — |
| `to_string(value)` | Cast to STRING | ✓ | — |
| `to_date(value)` | Cast to DATE | ✓ | — |
| `to_timestamp(value)` | Cast to TIMESTAMP | ✓ | ✓ |
| `cast(value, type)` | CAST function | ✓ | ✓ |
| `cast_as(value, type)` | CAST AS syntax | ✓ | ✓ |
| `case([input])` | Create CASE expression | ✓ | ✓ |




## Operator Reference

KuzuAlchemy operator support (exactly as implemented):

### Comparison Operators

| Operator/Method | Description | Backing Enum/Method |
|-----------------|-------------|---------------------|
| `==` | Equal to | QueryField.__eq__ -> ComparisonOperator.EQ |
| `!=` | Not equal | QueryField.__ne__ -> ComparisonOperator.NEQ |
| `<` | Less than | QueryField.__lt__ -> ComparisonOperator.LT |
| `<=` | Less than or equal | QueryField.__le__ -> ComparisonOperator.LTE |
| `>` | Greater than | QueryField.__gt__ -> ComparisonOperator.GT |
| `>=` | Greater than or equal | QueryField.__ge__ -> ComparisonOperator.GTE |
| `in_(values)` | Membership | QueryField.in_ -> ComparisonOperator.IN |
| `not_in(values)` | Not in | QueryField.not_in -> ComparisonOperator.NOT_IN |
| `between(a,b, inclusive=True)` | Range test | QueryField.between -> BetweenExpression |

### Pattern/Regex Operators

| Operator/Method | Description | Backing Enum |
|-----------------|-------------|--------------|
| `like(pattern, case_sensitive=True)` | Regex-like match | ComparisonOperator.LIKE |
| `not_like(pattern, case_sensitive=True)` | Negative match | ComparisonOperator.NOT_LIKE |
| `regex_match(pattern)` | `=~` regex match | ComparisonOperator.REGEX_MATCH |
| `not_regex_match(pattern)` | `!~` negative regex | ComparisonOperator.NOT_REGEX_MATCH |

### Contains/Prefix/Suffix Filters

| Method | Description | Backing Enum |
|--------|-------------|--------------|
| `contains_filter(value)` | Contains element/substr | ComparisonOperator.CONTAINS |
| `starts_with_filter(value, case_sensitive=True)` | Prefix match | ComparisonOperator.STARTS_WITH |
| `ends_with_filter(value, case_sensitive=True)` | Suffix match | ComparisonOperator.ENDS_WITH |
| `is_null()` | Field is NULL | ComparisonOperator.IS_NULL |
| `is_not_null()` | Field is NOT NULL | ComparisonOperator.IS_NOT_NULL |

### Logical Operators (on FilterExpression)

| Operator | Description | Backing |
|----------|-------------|---------|
| `&` | Logical AND | FilterExpression.__and__ -> LogicalOperator.AND |
| `|` | Logical OR | FilterExpression.__or__ -> LogicalOperator.OR |
| `^` | Logical XOR | FilterExpression.__xor__ -> LogicalOperator.XOR |
| `~` | Logical NOT | FilterExpression.__invert__ -> NotFilterExpression |

### Arithmetic Operators (on QueryField)

| Operator | Description | Backing |
|----------|-------------|---------|
| `+` | Addition / list concatenation | QueryField.__add__/__radd__ -> ArithmeticOperator.ADD |
| `-` | Subtraction | QueryField.__sub__/__rsub__ -> ArithmeticOperator.SUB |
| `*` | Multiplication | QueryField.__mul__/__rmul__ -> ArithmeticOperator.MUL |
| `/` | Division | QueryField.__truediv__/__rtruediv__ -> ArithmeticOperator.DIV |
| `%` | Modulo | QueryField.__mod__/__rmod__ -> ArithmeticOperator.MOD |
| `^` | Power | QueryField.__pow__/__rpow__ -> ArithmeticOperator.POW |

### Indexing/Slicing (on QueryField)

| Operator | Description | Backing Function |
|----------|-------------|------------------|
| `field[idx]` | 1-based index extract | FunctionExpression("array_extract") |
| `field[a:b]` | 1-based slice | FunctionExpression("array_slice") |

---

## Model Definition

### Node Models

```python
from kuzualchemy import kuzu_node, KuzuBaseModel, kuzu_field, KuzuDataType
from typing import Optional, List
from datetime import datetime

@kuzu_node("User")  # Table name in Kuzu
class User(KuzuBaseModel):
    # Primary key
    id: int = kuzu_field(kuzu_type=KuzuDataType.INT64, primary_key=True)

    # Basic fields
    name: str = kuzu_field(kuzu_type=KuzuDataType.STRING, not_null=True)
    email: Optional[str] = kuzu_field(kuzu_type=KuzuDataType.STRING, unique=True, default=None)
    age: int = kuzu_field(kuzu_type=KuzuDataType.INT32, default=0)

    # Boolean fields
    is_active: bool = kuzu_field(kuzu_type=KuzuDataType.BOOL, default=True)

    # Timestamp fields
    created_at: datetime = kuzu_field(
        kuzu_type=KuzuDataType.TIMESTAMP,
        default=KuzuDefaultFunction.CURRENT_TIMESTAMP
    )

    # Array fields
    tags: Optional[List[str]] = kuzu_field(
        kuzu_type=ArrayTypeSpecification(element_type=KuzuDataType.STRING),
        default=None
    )
```

### Relationship Models

```python
from kuzualchemy import kuzu_relationship, KuzuRelationshipBase

@kuzu_relationship("KNOWS", pairs=[(User, User)])
class Knows(KuzuRelationshipBase):
    since: datetime = kuzu_field(kuzu_type=KuzuDataType.TIMESTAMP)
    strength: float = kuzu_field(kuzu_type=KuzuDataType.DOUBLE, default=1.0)
```

### Model Methods

Every model inherits these methods from `KuzuBaseModel`:

```python
class User(KuzuBaseModel):
    # Built-in methods available:

    def save(self, session: KuzuSession) -> None:
        """Save instance to database"""
        pass

    def delete(self, session: KuzuSession) -> None:
        """Delete instance from database"""
        pass

    @classmethod
    def query(cls, session: KuzuSession = None) -> Query:
        """Create query for this model"""
        pass

    @classmethod
    def get_primary_key_fields(cls) -> List[str]:
        """Get primary key field names"""
        pass

    @classmethod
    def get_foreign_key_fields(cls) -> Dict[str, ForeignKeyMetadata]:
        """Get foreign key fields"""
        pass
```

---

## Field Types & Metadata

### Supported Kuzu Data Types

```python
from kuzualchemy import KuzuDataType

# Numeric types
KuzuDataType.INT8, KuzuDataType.INT16, KuzuDataType.INT32, KuzuDataType.INT64
KuzuDataType.UINT8, KuzuDataType.UINT16, KuzuDataType.UINT32, KuzuDataType.UINT64
KuzuDataType.FLOAT, KuzuDataType.DOUBLE
KuzuDataType.DECIMAL, KuzuDataType.SERIAL

# String types
KuzuDataType.STRING, KuzuDataType.BLOB

# Boolean type
KuzuDataType.BOOL

# Date/time types
KuzuDataType.DATE, KuzuDataType.TIMESTAMP, KuzuDataType.INTERVAL

# UUID type
KuzuDataType.UUID

# Complex types
KuzuDataType.STRUCT, KuzuDataType.MAP, KuzuDataType.UNION
```

### Field Definition

```python
# Field definition
field = kuzu_field(
    # Basic properties
    kuzu_type=KuzuDataType.STRING,
    primary_key=False,
    unique=False,
    not_null=False,
    index=False,

    # Default values
    default="default_value",
    default_factory=lambda: "computed_default",

    # Constraints
    check_constraint="LENGTH(field_name) > 0",

    # Foreign keys
    foreign_key=ForeignKeyMetadata(
        target_model=TargetModel,
        target_field="id",
        on_delete=CascadeAction.CASCADE,
        on_update=CascadeAction.SET_NULL
    ),

    # Metadata
    alias="field_alias",
    title="Field Title",
    description="Field description"
)
```

### Array Fields

```python
from kuzualchemy.kuzu_orm import ArrayTypeSpecification

class User(KuzuBaseModel):
    # Array field definition
    tags: List[str] = kuzu_field(
        kuzu_type=ArrayTypeSpecification(element_type=KuzuDataType.STRING),
        default=None
    )
```

### Default Values

```python
from kuzualchemy.constants import KuzuDefaultFunction

class User(KuzuBaseModel):
    # Static defaults
    status: str = kuzu_field(kuzu_type=KuzuDataType.STRING, default="active")

    # Function defaults
    created_at: datetime = kuzu_field(
        kuzu_type=KuzuDataType.TIMESTAMP,
        default=KuzuDefaultFunction.CURRENT_TIMESTAMP
    )

    # Factory defaults
    uuid_field: str = kuzu_field(
        kuzu_type=KuzuDataType.UUID,
        default_factory=lambda: str(uuid.uuid4())
    )
```

---

## Relationships

### Basic Relationships

```python
from kuzualchemy import kuzu_relationship, KuzuRelationshipBase

@kuzu_relationship("FOLLOWS", pairs=[(User, User)])
class Follows(KuzuRelationshipBase):
    since: datetime = kuzu_field(kuzu_type=KuzuDataType.TIMESTAMP)
    weight: float = kuzu_field(kuzu_type=KuzuDataType.DOUBLE, default=1.0)
```

### Multi-Pair Relationships

```python
# Multiple relationship pairs
@kuzu_relationship("AUTHORED", pairs=[
    (User, {Post, Comment}),
    (Organization, Post)
])
class Authored(KuzuRelationshipBase):
    created_at: datetime = kuzu_field(kuzu_type=KuzuDataType.TIMESTAMP)
    role: str = kuzu_field(kuzu_type=KuzuDataType.STRING, default="author")
```

### Relationship Usage

```python
# Create relationships
user1 = User(id=1, name="Alice")
user2 = User(id=2, name="Bob")
follows = Follows(from_node=user1, to_node=user2, since=datetime.now())

session.add_all([user1, user2, follows])
session.commit()
```

---

## Query System

### Basic Queries

```python
from kuzualchemy import Query

# Create query
query = Query(User, session=session)

# Simple filtering
filtered = query.where(query.fields.age > 25)
results = filtered.all()

# Method chaining
results = (Query(User, session=session)
    .where(Query(User, session=session).fields.name.starts_with("A"))
    .where(Query(User, session=session).fields.age.between(20, 40))
    .order_by(Query(User, session=session).fields.name.asc())
    .limit(10)
    .all())
```

### Advanced Queries

```python
# Aggregation with HAVING: count users by age > 1
q = Query(User, session=session)
agg = q.count()  # COUNT(*) AS count
count_by_age = (
    q.group_by(q.fields.age)
     .having(ka.to_int64("count") > 1)  # compare aggregated alias post-WITH using cast
)

# Relationship join (pattern: join(TargetModel, RelationshipClass, ...))
q = Query(User, session=session)
joined = q.join(User, Follows, target_alias="u2")

# Subquery: authors older than 30
subq = Query(User, session=session).where(Query(User, session=session).fields.age > 30)
main_query = Query(Post, session=session).where(
    Query(Post, session=session).fields.author_id.in_(subq.select("id"))
)
```

### Function Usage in Queries

```python
import kuzualchemy as ka

# Text functions
query = Query(User, session=session)
text_query = query.where(
    ka.upper(query.fields.name).starts_with("A")
)

# Numeric functions
numeric_query = query.where(
    ka.abs(query.fields.age - 30) < 5
)

# List functions
list_query = query.where(
    ka.list_contains(query.fields.hobbies, "reading")
)

# Date functions
date_query = query.where(
    ka.date_part("year", query.fields.birth_date) > 1990
)
```

### Query Results

```python
# Get all results
results = query.all()  # List[ModelType]

# Get first result
first = query.first()  # ModelType | None

# Get exactly one result
one = query.one()  # ModelType (raises if 0 or >1)

# Get one or none
one_or_none = query.one_or_none()  # ModelType | None

# Check existence
exists = query.exists()  # bool

# Count results
count_query = query.count()         # Query with COUNT(*) AS count aggregation
count = count_query._execute()[0]["count"] if count_query._execute() else 0
```

---

## Session Management

### Basic Session Usage

```python
from kuzualchemy import KuzuSession
from pathlib import Path

# Create session
session = KuzuSession(db_path=Path("my_database.db"))

# Execute DDL
ddl = get_all_ddl()
if ddl.strip():
    session.execute(ddl)

# Add and commit
user = User(id=1, name="Alice", email="alice@example.com")
session.add(user)
session.commit()

# Close session
session.close()
```

### Transaction Management

```python
# Manual transactions using KuzuTransaction
from kuzualchemy import KuzuTransaction

with KuzuTransaction(session):
    user = User(id=1, name="Alice")
    session.add(user)
    # Automatic commit on success, rollback on exception

# Or using session.begin() context manager
with session.begin():
    user = User(id=1, name="Alice")
    session.add(user)
    # Automatic commit on success, rollback on exception
```

### Session Factory

```python
from kuzualchemy import SessionFactory

# Create factory
factory = SessionFactory(
    db_path="database.db",
    autoflush=True,
    autocommit=False
)

# Create sessions
session1 = factory.create_session()
session2 = factory.create_session(autocommit=True)  # Override defaults

# Session scope context manager
with factory.session_scope() as session:
    user = User(id=1, name="Alice")
    session.add(user)
    # Automatic commit/rollback
```

### Connection Management

```python
from kuzualchemy import KuzuConnection

# Direct connection usage
connection = KuzuConnection(db_path="database.db")
session = KuzuSession(connection=connection)

# Connection sharing
session1 = KuzuSession(connection=connection)
session2 = KuzuSession(connection=connection)
```

---

## Advanced Features

### Registry Management

```python
from kuzualchemy import (
    get_registered_nodes,
    get_registered_relationships,
    get_all_models,
    clear_registry,
    validate_all_models
)

# Access registered models
nodes = get_registered_nodes()
relationships = get_registered_relationships()
all_models = get_all_models()

# Validate all models
validation_errors = validate_all_models()

# Clear registry (useful for testing)
clear_registry()
```

### Enhanced Base Model with Enum Conversion

```python
from kuzualchemy import BaseModel
from enum import Enum

class Status(Enum):
    ACTIVE = "active"
    INACTIVE = "inactive"

@kuzu_node("Account")
class Account(BaseModel):  # Automatic enum conversion
    status: Status = kuzu_field(kuzu_type=KuzuDataType.STRING)

    # BaseModel automatically converts enums to/from string values
```

### Foreign Key Support

```python
from kuzualchemy import ForeignKeyMetadata, CascadeAction

@kuzu_node("Post")
class Post(KuzuBaseModel):
    id: int = kuzu_field(kuzu_type=KuzuDataType.INT64, primary_key=True)
    title: str = kuzu_field(kuzu_type=KuzuDataType.STRING)
    author_id: int = kuzu_field(
        kuzu_type=KuzuDataType.INT64,
        foreign_key=ForeignKeyMetadata(
            target_model=User,
            target_field="id",
            on_delete=CascadeAction.CASCADE
        )
    )
```

### Custom Functions

```python
# All Kuzu functions are available as standalone callables
import kuzualchemy as ka

# Use in queries
query = Query(User, session=session).where(
    ka.concat(query.fields.first_name, " ", query.fields.last_name).contains("Alice")
)

# Use in expressions
full_name = ka.concat(user.first_name, " ", user.last_name)
```

### Complex Expressions

```python
# Combine multiple functions and operators
complex_filter = (
    ka.upper(query.fields.name).starts_with("A") &
    (query.fields.age.between(20, 40)) &
    ka.list_contains(query.fields.tags, "python")
)

results = Query(User, session=session).where(complex_filter).all()
```

---

## API Reference

### Core Classes

#### KuzuBaseModel
Base class for all node models with built-in ORM functionality.

**Methods:**
- `save(session: KuzuSession) -> None`: Save instance to database
- `delete(session: KuzuSession) -> None`: Delete instance from database
- `query(session: KuzuSession = None) -> Query`: Create query for this model
- `get_kuzu_metadata(field_name: str) -> KuzuFieldMetadata`: Get field metadata
- `get_all_kuzu_metadata() -> Dict[str, KuzuFieldMetadata]`: Get all field metadata
- `get_primary_key_fields() -> List[str]`: Get primary key field names
- `get_foreign_key_fields() -> Dict[str, ForeignKeyMetadata]`: Get foreign key fields

#### KuzuRelationshipBase
Base class for relationship models.

**Methods:**
- Same as KuzuBaseModel plus relationship-specific functionality
- `create_between(from_node, to_node, **properties) -> KuzuRelationshipBase`: Factory to instantiate relationship between nodes
- `from_node_pk`/`to_node_pk` properties for node primary keys

#### KuzuSession
Main session class for database operations.

**Methods:**
- `execute(query: str, parameters: Dict = None) -> List[Dict]`: Execute raw query
- `add(instance: Any) -> None`: Add instance to session
- `add_all(instances: List[Any]) -> None`: Add multiple instances
- `delete(instance: Any) -> None`: Mark instance for deletion
- `commit() -> None`: Commit current transaction
- `rollback() -> None`: Rollback current transaction
- `flush() -> None`: Flush pending changes
- `close() -> None`: Close session
- `begin() -> KuzuTransaction`: Begin transaction context

#### Query[ModelType]
Type-safe query builder.

**Methods:**
- `where(expression: FilterExpression) -> Query`: Add WHERE clause
- `filter(*expressions: FilterExpression) -> Query`: Add multiple filters
- `order_by(*fields: QueryField) -> Query`: Add ORDER BY clause
- `group_by(*fields: QueryField) -> Query`: Add GROUP BY clause
- `having(expression: FilterExpression) -> Query`: Add HAVING clause
- `limit(count: int) -> Query`: Add LIMIT clause
- `offset(count: int) -> Query`: Add OFFSET clause
- `distinct() -> Query`: Add DISTINCT clause
- `all() -> List[ModelType]`: Execute and return all results
- `first() -> ModelType | None`: Execute and return first result
- `one() -> ModelType`: Execute and return exactly one result
- `one_or_none() -> ModelType | None`: Execute and return one or none
- `count() -> int`: Count results
- `exists() -> bool`: Check if results exist

### Field Definition

#### kuzu_field Function
Field definition with options:

```python
kuzu_field(
    default: Any = ...,                                    # Default value
    kuzu_type: Union[KuzuDataType, str, ArrayTypeSpecification], # Kuzu data type
    primary_key: bool = False,                            # Primary key flag
    foreign_key: ForeignKeyMetadata = None,               # Foreign key metadata
    unique: bool = False,                                 # Unique constraint
    not_null: bool = False,                              # NOT NULL constraint
    index: bool = False,                                 # Index flag
    check_constraint: str = None,                        # CHECK constraint
    default_factory: Callable[[], Any] = None,          # Default factory function
    alias: str = None,                                   # Field alias
    title: str = None,                                   # Field title
    description: str = None,                             # Field description
)
```

### Decorators

#### @kuzu_node()
Mark class as Kuzu node:

```python
@kuzu_node(
    name: str = None,                                    # Node name (defaults to class name)
    abstract: bool = False,                              # Abstract node flag
    compound_indexes: List[CompoundIndex] = None,        # Compound indexes
    table_constraints: List[str] = None,                 # Table constraints
    properties: Dict[str, Any] = None                    # Additional properties
)
```

#### @kuzu_relationship()
Mark class as Kuzu relationship:

```python
@kuzu_relationship(
    name: str = None,                                    # Relationship name
    pairs: List[Tuple[Type, Type]] = None,              # Valid node pairs
    multiplicity: RelationshipMultiplicity = MANY_TO_MANY, # Relationship multiplicity
    compound_indexes: List[CompoundIndex] = None,        # Compound indexes
    table_constraints: List[str] = None,                 # Table constraints
    properties: Dict[str, Any] = None                    # Additional properties
)
```

### Enums and Constants

#### KuzuDataType
All supported Kuzu data types:
- Numeric: `INT8`, `INT16`, `INT32`, `INT64`, `UINT8`, `UINT16`, `UINT32`, `UINT64`, `FLOAT`, `DOUBLE`, `DECIMAL`, `SERIAL`
- String: `STRING`, `BLOB`
- Boolean: `BOOL`
- Temporal: `DATE`, `TIMESTAMP`, `INTERVAL`
- Other: `UUID`, `STRUCT`, `MAP`, `UNION`

#### ComparisonOperator
Query comparison operators (from kuzu_query_expressions):
- `EQ`, `NEQ`: Equality/inequality
- `LT`, `LTE`, `GT`, `GTE`: Comparison operators
- `IN`, `NOT_IN`: List membership
- `LIKE`, `NOT_LIKE`: Pattern matching
- `IS_NULL`, `IS_NOT_NULL`: Null checks
- `CONTAINS`: String/array contains
- `STARTS_WITH`, `ENDS_WITH`: String prefix/suffix
- `EXISTS`, `NOT_EXISTS`: Existence checks

#### LogicalOperator
Logical operators for combining conditions:
- `AND`, `OR`, `NOT`, `XOR`: Boolean logic

#### AggregateFunction
Aggregate functions:
- `COUNT`, `COUNT_DISTINCT`: Counting
- `SUM`, `AVG`: Numeric aggregation
- `MIN`, `MAX`: Extrema
- `COLLECT`, `COLLECT_LIST`, `COLLECT_SET`: Collection aggregation

#### OrderDirection
Ordering directions:
- `ASC`: Ascending order
- `DESC`: Descending order

#### JoinType
Join types:
- `INNER`: Inner join
- `OPTIONAL`: Optional match (left outer join)

### Utility Functions

#### DDL Generation
- `get_all_ddl() -> str`: Generate DDL for all registered models
- `get_ddl_for_node(node_cls: Type[Any]) -> str`: Generate DDL for specific node
- `get_ddl_for_relationship(rel_cls: Type[Any]) -> str`: Generate DDL for specific relationship

#### Registry Management
- `get_registered_nodes() -> Dict[str, Type[Any]]`: Get all registered nodes
- `get_registered_relationships() -> Dict[str, Type[Any]]`: Get all registered relationships
- `get_all_models() -> Dict[str, Type[Any]]`: Get all registered models
- `clear_registry() -> None`: Clear model registry
- `validate_all_models() -> List[str]`: Validate all registered models

#### Test Utilities
- `initialize_schema(session: KuzuSession, ddl: str = None) -> None`: Initialize database schema

---

---

## Contributing

We welcome contributions to KuzuAlchemy! Please see our [Contributing Guide](CONTRIBUTING.md) for details.

### Development Setup

```bash
# Clone repository
git clone <repository-url>
cd kuzualchemy

# Install in development mode
pip install -e ".[dev,test]"

# Run tests
pytest

# Run type checking
mypy src/

# Run linting
flake8 src/
black src/

# Build package
python -m build
```

### Testing

```bash
# Run all tests
pytest

# Run specific test categories
pytest tests/test_functions.py
pytest tests/test_integration.py

# Run with coverage
pytest --cov=kuzualchemy --cov-report=html
```

---

## License

This project is licensed under the GPL-3.0 license - see the [LICENSE](LICENSE) file for details.

---

## Conclusion

KuzuAlchemy is an Object-Relational Mapping library for the Kuzu graph database. It provides a SQLAlchemy-like interface for working with graph data.

## Claims

Kuzualchemy™ is a trademark claimed by FanaticPythoner.
>>>>>>> f7c8a3e6
<|MERGE_RESOLUTION|>--- conflicted
+++ resolved
@@ -1,4 +1,3 @@
-<<<<<<< HEAD
 # KuzuAlchemy
 
 A SQLAlchemy-like ORM for Kuzu graph database
@@ -1285,1301 +1284,3 @@
 ## Claims
 
 Kuzualchemy™ is a trademark claimed by FanaticPythoner.
-
-=======
-# KuzuAlchemy
-
-A SQLAlchemy-like ORM for Kuzu graph database
-
-## |▼▼▼ Automated Readme Data/Metrics (start) ▼▼▼|
-<!-- KUZUALCHEMY-AUTO-UPDATE-START -->
-**Version**: 0.2.0.dev24
-
-**Status**: Alpha
-
-**Tests**: 496 passed in 61.93s (0:01:01) (Last updated: 2025-09-05 21:14:07 UTC)
-
-[![Tests](https://github.com/FanaticPythoner/kuzualchemy/actions/workflows/test.yml/badge.svg)](https://github.com/FanaticPythoner/kuzualchemy/actions/workflows/test.yml)
-[![PyPI version](https://badge.fury.io/py/kuzualchemy.svg)](https://badge.fury.io/py/kuzualchemy)
-[![Python versions](https://img.shields.io/pypi/pyversions/kuzualchemy.svg)](https://pypi.org/project/kuzualchemy/)
-
-KuzuAlchemy is an Object-Relational Mapping (ORM) library for the [Kuzu graph database](https://kuzudb.com/). It provides a SQLAlchemy-like interface for working with graph data.
-
-> **Note**: This software is currently in alpha development. APIs may change.
-<!-- KUZUALCHEMY-AUTO-UPDATE-END -->
-## |▲▲▲ Automated Readme Data/Metrics (end) ▲▲▲|
-
-## Table of Contents
-
-1. [Overview](#overview)
-2. [Installation](#installation)
-3. [Quick Start](#quick-start)
-4. [Function Reference](#function-reference)
-5. [Operator Reference](#operator-reference)
-6. [Model Definition](#model-definition)
-7. [Field Types & Metadata](#field-types--metadata)
-8. [Relationships](#relationships)
-9. [Query System](#query-system)
-10. [Session Management](#session-management)
-11. [Advanced Features](#advanced-features)
-12. [API Reference](#api-reference)
-13. [Contributing](#contributing)
-14. [License](#license)
-
-## Overview
-
-KuzuAlchemy provides the following components:
-
-- **Core ORM** (`kuzu_orm.py`): Base classes for nodes and relationships with metadata handling
-- **Session Management** (`kuzu_session.py`): Database operations with transaction support
-- **Query System** (`kuzu_query.py`): Query builder with Cypher generation
-- **Expression Engine** (`kuzu_query_expressions.py`): Expression system supporting Kuzu operators
-- **Function Library** (`kuzu_functions.py`): Kuzu functions implemented as standalone callables
-- **Field Integration** (`kuzu_query_fields.py`): QueryField methods providing fluent API access to functions
-
-### Key Features
-
-- **Kuzu Function Support**: Kuzu functions and operators implemented
-- **ORM**: Model definition, session management, and querying capabilities
-- **Type-Safe Operations**: Type safety with parameter handling and validation
-- **Testing**: Test coverage for functionality
-- **Error Handling**: Error handling and transaction management
-
-## Installation
-
-### Prerequisites
-
-```bash
-pip install kuzu pydantic
-```
-
-### Install KuzuAlchemy
-
-```bash
-pip install kuzualchemy
-```
-
-### Development Installation
-
-```bash
-git clone <repository-url>
-cd kuzualchemy
-pip install -e ".[dev,test]"
-```
-
-## Quick Start
-
-### Basic Setup
-
-```python
-from kuzualchemy import (
-    KuzuBaseModel, KuzuRelationshipBase,
-    kuzu_node, kuzu_relationship, kuzu_field,
-    KuzuDataType, KuzuSession,
-    get_all_ddl
-)
-
-# Create session
-session = KuzuSession(db_path="database.db")
-
-# Initialize schema
-ddl = get_all_ddl()
-if ddl.strip():
-    session.execute(ddl)
-```
-
-### Example
-
-```python
-import kuzualchemy as ka
-from pathlib import Path
-
-# Define your graph models
-@ka.kuzu_node("Person")
-class Person(ka.KuzuBaseModel):
-    name: str = ka.kuzu_field(kuzu_type=ka.KuzuDataType.STRING, primary_key=True)
-    age: int = ka.kuzu_field(kuzu_type=ka.KuzuDataType.INT32)
-    email: str = ka.kuzu_field(kuzu_type=ka.KuzuDataType.STRING)
-
-@ka.kuzu_relationship("KNOWS", pairs=[(Person, Person)])
-class Knows(ka.KuzuRelationshipBase):
-    since: int = ka.kuzu_field(kuzu_type=ka.KuzuDataType.INT32)
-    strength: float = ka.kuzu_field(kuzu_type=ka.KuzuDataType.DOUBLE, default=1.0)
-
-# Create database and session
-db_path = Path("my_graph.db")
-session = ka.KuzuSession(db_path)
-
-# Create schema
-session.execute(ka.get_all_ddl())
-
-# Insert data
-alice = Person(name="Alice", age=30, email="alice@example.com")
-bob = Person(name="Bob", age=25, email="bob@example.com")
-knows = Knows(from_node=alice, to_node=bob, since=2020, strength=0.9)
-
-# Or, you could do `session.add_all([alice, bob, knows])`
-session.add(alice)
-session.add(bob)
-session.add(knows)
-session.commit()
-
-# Query data
-query = ka.Query(Person, session=session)
-filtered_query = query.where(query.fields.age > 25)
-results = filtered_query.all()
-
-print(f"Found {len(results)} people over 25")
-```
-
----
-
-## Function Reference
-
-KuzuAlchemy implements Kuzu functions across multiple categories. Each function returns a `FunctionExpression` object that can be used in queries and expressions.
-
-### Text Functions
-
-String manipulation and text processing functions:
-
-| Function | Description | kuzu_functions | QueryField |
-|----------|-------------|----------------|------------|
-| `concat(*args)` | Concatenate multiple strings | ✓ | ✓ |
-| `ws_concat(separator, *args)` | Concatenate strings with separator | ✓ | — |
-| `array_extract(string_or_list, index)` | Extract element at 1-based index from string or list | ✓ | — |
-| `array_slice(string_or_list, begin, end)` | Slice string or list (1-based) | ✓ | — |
-| `list_element(list_value, index)` | Extract list element at index | ✓ | ✓ |
-| `list_extract(list_value, index)` | Extract list element at index (alias) | ✓ | ✓ |
-| `contains(string1, string2)` | Substring test | ✓ | ✓ |
-| `ends_with(string1, string2)` | Ends-with test (alias of suffix) | ✓ | ✓ |
-| `lower(string)` | Lowercase | ✓ | ✓ |
-| `lcase(string)` | Lowercase (alias) | ✓ | ✓ |
-| `left(string, count)` | Left substring | ✓ | ✓ |
-| `levenshtein(s1, s2)` | Edit distance | ✓ | ✓ |
-| `lpad(string, count, character)` | Left pad | ✓ | ✓ |
-| `ltrim(string)` | Trim left | ✓ | ✓ |
-| `prefix(string, search_string)` | Starts-with test | ✓ | — |
-| `repeat(string, count)` | Repeat string | ✓ | ✓ |
-| `reverse(string)` | Reverse string | ✓ | ✓ |
-| `right(string, count)` | Right substring | ✓ | ✓ |
-| `rpad(string, count, character)` | Right pad | ✓ | ✓ |
-| `rtrim(string)` | Trim right | ✓ | ✓ |
-| `starts_with(string1, string2)` | Starts-with test (alias of prefix) | ✓ | ✓ |
-| `substring(string, start, length)` | Substring by 1-based start/length | ✓ | ✓ |
-| `substr(string, start, length)` | Substring (alias) | ✓ | ✓ |
-| `suffix(string, search_string)` | Ends-with test | ✓ | — |
-| `trim(string)` | Trim both sides | ✓ | ✓ |
-| `upper(string)` | Uppercase | ✓ | ✓ |
-| `ucase(string)` | Uppercase (alias) | ✓ | ✓ |
-| `initcap(string)` | Capitalize first letter | ✓ | ✓ |
-| `string_split(string, separator)` | Split to array | ✓ | ✓ |
-| `split_part(string, separator, index)` | Part at 1-based index | ✓ | ✓ |
-
-### Pattern Matching Functions
-
-Regular expression utilities:
-
-| Function | Description | kuzu_functions | QueryField |
-|----------|-------------|----------------|------------|
-| `regexp_matches(string, pattern)` | Regex test | ✓ | ✓ |
-| `regexp_replace(string, pattern, replacement[, options])` | Regex replace | ✓ | ✓ |
-| `regexp_extract(string, pattern[, group])` | Extract first match/group | ✓ | ✓ |
-| `regexp_extract_all(string, pattern[, group])` | Extract all matches/groups | ✓ | ✓ |
-| `regexp_split_to_array(string, pattern[, options])` | Split by regex | ✓ | ✓ |
-
-
-### List Functions
-
-Array and list manipulation functions:
-
-| Function | Description | kuzu_functions | QueryField |
-|----------|-------------|----------------|------------|
-| `list_creation(...)` | Create a list containing the argument values | ✓ | — |
-| `size(value)` | Return size of string or list | ✓ | ✓ |
-| `list_concat(list1, list2)` | Concatenate two lists | ✓ | ✓ |
-| `range(start, stop, [step])` | Return list from start to stop with step | ✓ | — |
-| `list_cat(list1, list2)` | Alias of list_concat | ✓ | ✓ |
-| `array_concat(list1, list2)` | Alias of list_concat | ✓ | ✓ |
-| `array_cat(list1, list2)` | Alias of list_concat | ✓ | ✓ |
-| `list_append(list, element)` | Append element to list | ✓ | ✓ |
-| `array_append(list, element)` | Alias of list_append | ✓ | ✓ |
-| `array_push_back(list, element)` | Alias of list_append | ✓ | ✓ |
-| `list_prepend(list, element)` | Prepend element to list | ✓ | ✓ |
-| `array_prepend(list, element)` | Alias of list_prepend | ✓ | ✓ |
-| `array_push_front(list, element)` | Alias of list_prepend | ✓ | ✓ |
-| `list_position(list, element)` | Position of element in list | ✓ | ✓ |
-| `list_indexof(list, element)` | Alias of list_position | ✓ | ✓ |
-| `array_position(list, element)` | Alias of list_position | ✓ | ✓ |
-| `array_indexof(list, element)` | Alias of list_position | ✓ | ✓ |
-| `list_contains(list, element)` | Check if list contains element | ✓ | ✓ |
-| `list_has(list, element)` | Alias of list_contains | ✓ | ✓ |
-| `array_contains(list, element)` | Alias of list_contains | ✓ | ✓ |
-| `array_has(list, element)` | Alias of list_contains | ✓ | ✓ |
-| `list_slice(list, begin, end)` | Extract sub-list | ✓ | ✓ |
-
-### Advanced List Functions
-
-Higher-order and quantifier list functions (order matches kuzu_functions.py):
-
-| Function | Description | kuzu_functions | QueryField |
-|----------|-------------|----------------|------------|
-| `list_reverse(list)` | Reverse list elements | ✓ | ✓ |
-| `list_sort(list[, order, nulls])` | Sort elements of list | ✓ | ✓ |
-| `list_reverse_sort(list)` | Sort elements of list in DESC | ✓ | ✓ |
-| `list_sum(list)` | Sum elements | ✓ | ✓ |
-| `list_product(list)` | Multiply elements | ✓ | ✓ |
-| `list_distinct(list)` | Remove NULLs and duplicates | ✓ | ✓ |
-| `list_unique(list)` | Count unique elements | ✓ | ✓ |
-| `list_any_value(list)` | First non-NULL value | ✓ | ✓ |
-| `list_to_string(sep, list)` | Join elements with separator | ✓ | ✓ |
-| `list_transform(list, lambda)` | Transform elements using lambda expression | ✓ | ✓ |
-| `list_filter(list, lambda)` | Filter elements using lambda expression | ✓ | ✓ |
-| `list_reduce(list, lambda)` | Reduce list using lambda expression | ✓ | ✓ |
-| `list_has_all(list, sub_list)` | Contains all elements from sub-list | ✓ | ✓ |
-| `all_func(var, list, predicate)` | All elements satisfy predicate | ✓ | ✓ |
-| `any_func(var, list, predicate)` | Any element satisfies predicate | ✓ | ✓ |
-| `none_func(var, list, predicate)` | No elements satisfy predicate | ✓ | ✓ |
-| `single_func(var, list, predicate)` | Exactly one element satisfies predicate | ✓ | ✓ |
-
-| `array_slice(array, start, end)` | Slice array | `ka.array_slice(field, 1, 5)` |
-| `list_reverse(list)` | Reverse list | `ka.list_reverse(field)` |
-| `list_sort(list)` | Sort list | `ka.list_sort(field)` |
-| `list_reverse_sort(list)` | Reverse sort | `ka.list_reverse_sort(field)` |
-| `list_sum(list)` | Sum elements | `ka.list_sum(field)` |
-| `list_product(list)` | Product elements | `ka.list_product(field)` |
-| `list_distinct(list)` | Distinct elements | `ka.list_distinct(field)` |
-| `list_unique(list)` | Unique elements | `ka.list_unique(field)` |
-| `list_any_value(list)` | Any element | `ka.list_any_value(field)` |
-| `list_to_string(sep, list)` | Join elements | `ka.list_to_string(",", field)` |
-| `list_extract(list, index)` | Extract element | `ka.list_extract(field, 1)` |
-| `list_element(list, index)` | Get element | `ka.list_element(field, 1)` |
-| `range(start, end, [step])` | Generate range | `ka.range(1, 10)` |
-
-### Numeric Functions
-
-Mathematical and numeric computation functions:
-
-| Function | Description | kuzu_functions | QueryField |
-|----------|-------------|----------------|------------|
-| `pi()` | Return value of pi | ✓ | — |
-| `abs(value)` | Absolute value | ✓ | ✓ |
-| `ceil(value)` | Ceiling | ✓ | ✓ |
-| `ceiling(value)` | Ceiling (alias) | ✓ | ✓ |
-| `floor(value)` | Floor | ✓ | ✓ |
-| `round(value, precision=0)` | Round to precision | ✓ | ✓ |
-| `sqrt(value)` | Square root | ✓ | ✓ |
-| `pow(base, exponent)` | Power | ✓ | ✓ |
-| `sin(value)` | Sine | ✓ | ✓ |
-| `cos(value)` | Cosine | ✓ | ✓ |
-| `tan(value)` | Tangent | ✓ | ✓ |
-| `asin(value)` | Arcsine | ✓ | ✓ |
-| `acos(value)` | Arccosine | ✓ | ✓ |
-| `atan(value)` | Arctangent | ✓ | ✓ |
-| `atan2(x, y)` | Arctangent of x,y | ✓ | ✓ |
-| `ln(value)` | Natural log | ✓ | ✓ |
-| `log(value)` | Logarithm | ✓ | ✓ |
-| `log2(value)` | Base-2 logarithm | ✓ | ✓ |
-| `log10(value)` | Base-10 logarithm | ✓ | ✓ |
-| `negate(value)` | Negation | ✓ | ✓ |
-| `sign(value)` | Sign (-1,0,1) | ✓ | ✓ |
-| `even(value)` | Round to next even | ✓ | ✓ |
-| `factorial(value)` | Factorial | ✓ | ✓ |
-| `gamma(value)` | Gamma function | ✓ | ✓ |
-| `lgamma(value)` | Log Gamma | ✓ | ✓ |
-| `bitwise_xor(x, y)` | Bitwise XOR | ✓ | ✓ |
-| `cot(value)` | Cotangent | ✓ | ✓ |
-| `degrees(value)` | Radians to degrees | ✓ | ✓ |
-| `radians(value)` | Degrees to radians | ✓ | ✓ |
-
-### Date Functions
-
-Date manipulation and extraction functions:
-
-| Function | Description | kuzu_functions | QueryField |
-|----------|-------------|----------------|------------|
-| `current_date()` | Current date | ✓ | — |
-| `current_timestamp()` | Current timestamp | ✓ | — |
-| `date_part(part, date)` | Extract date part | ✓ | ✓ |
-| `date_trunc(part, date)` | Truncate date | ✓ | ✓ |
-| `datepart(part, date)` | Extract date part (alias) | ✓ | ✓ |
-| `datetrunc(part, date)` | Truncate date (alias) | ✓ | ✓ |
-| `dayname(date)` | Day name | ✓ | ✓ |
-| `monthname(date)` | Month name | ✓ | ✓ |
-| `last_day(date)` | Last day of month | ✓ | ✓ |
-| `greatest(...)` | Greatest of values | ✓ | ✓ |
-| `least(...)` | Least of values | ✓ | ✓ |
-| `make_date(year, month, day)` | Create date | ✓ | ✓ |
-
-### Timestamp Functions
-
-Timestamp manipulation and extraction functions:
-
-| Function | Description | kuzu_functions | QueryField |
-|----------|-------------|----------------|------------|
-| `century(timestamp)` | Extract century | ✓ | ✓ |
-| `epoch_ms(ms)` | Convert milliseconds to timestamp | ✓ | — |
-| `to_epoch_ms(timestamp)` | Convert timestamp to milliseconds | ✓ | ✓ |
-
-
-### Interval Functions
-
-Interval manipulation and conversion functions:
-
-| Function | Description | kuzu_functions | QueryField |
-|----------|-------------|----------------|------------|
-| `to_years(value)` | Convert integer to year interval | ✓ | ✓ |
-| `to_months(value)` | Convert integer to month interval | ✓ | ✓ |
-| `to_days(value)` | Convert integer to day interval | ✓ | ✓ |
-| `to_hours(value)` | Convert integer to hour interval | ✓ | ✓ |
-| `to_minutes(value)` | Convert integer to minute interval | ✓ | ✓ |
-| `to_seconds(value)` | Convert integer to second interval | ✓ | ✓ |
-| `to_milliseconds(value)` | Convert integer to millisecond interval | ✓ | ✓ |
-| `to_microseconds(value)` | Convert integer to microsecond interval | ✓ | ✓ |
-
-
-### Timestamp Functions
-
-Timestamp manipulation and extraction functions (order matches kuzu_functions.py):
-
-| Function | Description | kuzu_functions | QueryField |
-|----------|-------------|----------------|------------|
-| `century(timestamp)` | Extract century | ✓ | ✓ |
-| `epoch_ms(ms)` | Convert milliseconds to timestamp | ✓ | — |
-| `to_epoch_ms(timestamp)` | Convert timestamp to milliseconds | ✓ | ✓ |
-
-
-
-### Interval Functions
-
-Interval manipulation and conversion functions:
-
-
-### Map Functions
-
-Map manipulation and access functions:
-
-| Function | Description | kuzu_functions | QueryField |
-|----------|-------------|----------------|------------|
-| `map_func(keys, values)` | Create map from keys and values | ✓ | — |
-| `map_extract(map, key)` | Extract value for key | ✓ | ✓ |
-| `element_at(map, key)` | Extract value (alias) | ✓ | ✓ |
-| `cardinality(map)` | Map size | ✓ | ✓ |
-| `map_keys(map)` | Get all keys | ✓ | ✓ |
-| `map_values(map)` | Get all values | ✓ | ✓ |
-
-### Union Functions
-
-Union type manipulation functions:
-
-| Function | Description | kuzu_functions | QueryField |
-|----------|-------------|----------------|------------|
-| `union_value(tag := value)` | Create union with tag/value | ✓ | — |
-| `union_tag(union)` | Get union tag | ✓ | ✓ |
-| `union_extract(union, tag)` | Extract value for tag | ✓ | ✓ |
-
-### Node/Relationship Functions
-
-Node and relationship introspection functions:
-
-| Function | Description | kuzu_functions | QueryField |
-|----------|-------------|----------------|------------|
-| `id_func(node_or_rel)` | Internal ID | ✓ | ✓ |
-| `label(node_or_rel)` | Label name | ✓ | ✓ |
-| `labels(node_or_rel)` | Label name (alias) | ✓ | ✓ |
-| `offset(node_or_rel)` | ID offset | ✓ | ✓ |
-
-### Recursive Relationship Functions
-
-Recursive path and traversal functions:
-
-| Function | Description | kuzu_functions | QueryField |
-|----------|-------------|----------------|------------|
-| `nodes(path)` | Get nodes from path | ✓ | ✓ |
-| `rels(path)` | Get relationships from path | ✓ | ✓ |
-| `properties(path, property)` | Get property from collection | ✓ | ✓ |
-| `is_trail(path)` | Path is trail (repeated rels) | ✓ | ✓ |
-| `is_acyclic(path)` | Path is acyclic (no repeated nodes) | ✓ | ✓ |
-| `length(path)` | Path length (number of rels) | ✓ | ✓ |
-| `cost(path)` | Weighted path cost | ✓ | ✓ |
-
-### Array Functions
-
-Array-specific mathematical and similarity functions:
-
-| Function | Description | kuzu_functions | QueryField |
-|----------|-------------|----------------|------------|
-| `array_value(...)` | Construct array | ✓ | — |
-| `array_distance(array1, array2)` | Euclidean distance | ✓ | ✓ |
-| `array_squared_distance(array1, array2)` | Squared distance | ✓ | ✓ |
-| `array_dot_product(array1, array2)` | Dot product | ✓ | ✓ |
-| `array_inner_product(array1, array2)` | Inner product | ✓ | ✓ |
-| `array_cross_product(array1, array2)` | Cross product | ✓ | ✓ |
-| `array_cosine_similarity(array1, array2)` | Cosine similarity | ✓ | ✓ |
-
-
-### Blob Functions
-
-Binary data manipulation functions:
-
-| Function | Description | kuzu_functions | QueryField |
-|----------|-------------|----------------|------------|
-| `blob(data)` | Create blob | ✓ | ✓ |
-| `encode(data)` | Encode string to blob | ✓ | ✓ |
-| `decode(blob)` | Decode blob to string | ✓ | ✓ |
-| `octet_length(blob)` | Blob byte length | ✓ | ✓ |
-
-### Struct Functions
-
-Struct manipulation functions:
-
-| Function | Description | kuzu_functions | QueryField |
-|----------|-------------|----------------|------------|
-| `struct_extract(struct, field)` | Extract struct field | ✓ | ✓ |
-
-| `to_int32(value)` | Cast to int32 | `ka.to_int32(field)` |
-| `to_int16(value)` | Cast to int16 | `ka.to_int16(field)` |
-| `to_float(value)` | Cast to float | `ka.to_float(field)` |
-| `to_date(value)` | Cast to date | `ka.to_date(field)` |
-| `to_timestamp(value)` | Cast to timestamp | `ka.to_timestamp(field)` |
-| `cast_as(value, type)` | Cast using AS syntax | `ka.cast_as(field, "INT64")` |
-| `case([input])` | CASE expression | `ka.case()` |
-
-### Hash Functions
-
-Cryptographic hash functions:
-
-| Function | Description | kuzu_functions | QueryField |
-|----------|-------------|----------------|------------|
-| `md5(data)` | MD5 hash | ✓ | ✓ |
-| `sha256(data)` | SHA256 hash | ✓ | ✓ |
-| `hash(data)` | Generic hash | ✓ | ✓ |
-
-### UUID Functions
-
-UUID generation and manipulation functions:
-
-| Function | Description | kuzu_functions | QueryField |
-|----------|-------------|----------------|------------|
-| `gen_random_uuid()` | Generate random UUID | ✓ | — |
-| `uuid(string)` | Parse UUID string | ✓ | ✓ |
-
-### Utility Functions
-
-Utility and miscellaneous functions:
-
-| Function | Description | kuzu_functions | QueryField |
-|----------|-------------|----------------|------------|
-| `coalesce(val1, val2, ...)` | First non-NULL value | ✓ | ✓ |
-| `ifnull(value, replacement)` | Replace NULL with value | ✓ | ✓ |
-| `nullif(a, b)` | NULL if equal | ✓ | ✓ |
-| `typeof(value)` | Get value type | ✓ | ✓ |
-| `constant_or_null(constant, check)` | Constant if check non-NULL | ✓ | ✓ |
-| `count_if(condition)` | 1 if condition true else 0 | ✓ | ✓ |
-| `error(message)` | Raise runtime error | ✓ | ✓ |
-
-
-### Casting Functions
-
-Type conversion and casting functions:
-
-|----------|-------------|----------------|------------|
-| `to_int64(value)` | Cast to INT64 | ✓ | — |
-| `to_int32(value)` | Cast to INT32 | ✓ | — |
-| `to_int16(value)` | Cast to INT16 | ✓ | — |
-| `to_double(value)` | Cast to DOUBLE | ✓ | — |
-| `to_float(value)` | Cast to FLOAT | ✓ | — |
-| `to_string(value)` | Cast to STRING | ✓ | — |
-| `to_date(value)` | Cast to DATE | ✓ | — |
-| `to_timestamp(value)` | Cast to TIMESTAMP | ✓ | ✓ |
-| `cast(value, type)` | CAST function | ✓ | ✓ |
-| `cast_as(value, type)` | CAST AS syntax | ✓ | ✓ |
-| `case([input])` | Create CASE expression | ✓ | ✓ |
-
-
-
-
-## Operator Reference
-
-KuzuAlchemy operator support (exactly as implemented):
-
-### Comparison Operators
-
-| Operator/Method | Description | Backing Enum/Method |
-|-----------------|-------------|---------------------|
-| `==` | Equal to | QueryField.__eq__ -> ComparisonOperator.EQ |
-| `!=` | Not equal | QueryField.__ne__ -> ComparisonOperator.NEQ |
-| `<` | Less than | QueryField.__lt__ -> ComparisonOperator.LT |
-| `<=` | Less than or equal | QueryField.__le__ -> ComparisonOperator.LTE |
-| `>` | Greater than | QueryField.__gt__ -> ComparisonOperator.GT |
-| `>=` | Greater than or equal | QueryField.__ge__ -> ComparisonOperator.GTE |
-| `in_(values)` | Membership | QueryField.in_ -> ComparisonOperator.IN |
-| `not_in(values)` | Not in | QueryField.not_in -> ComparisonOperator.NOT_IN |
-| `between(a,b, inclusive=True)` | Range test | QueryField.between -> BetweenExpression |
-
-### Pattern/Regex Operators
-
-| Operator/Method | Description | Backing Enum |
-|-----------------|-------------|--------------|
-| `like(pattern, case_sensitive=True)` | Regex-like match | ComparisonOperator.LIKE |
-| `not_like(pattern, case_sensitive=True)` | Negative match | ComparisonOperator.NOT_LIKE |
-| `regex_match(pattern)` | `=~` regex match | ComparisonOperator.REGEX_MATCH |
-| `not_regex_match(pattern)` | `!~` negative regex | ComparisonOperator.NOT_REGEX_MATCH |
-
-### Contains/Prefix/Suffix Filters
-
-| Method | Description | Backing Enum |
-|--------|-------------|--------------|
-| `contains_filter(value)` | Contains element/substr | ComparisonOperator.CONTAINS |
-| `starts_with_filter(value, case_sensitive=True)` | Prefix match | ComparisonOperator.STARTS_WITH |
-| `ends_with_filter(value, case_sensitive=True)` | Suffix match | ComparisonOperator.ENDS_WITH |
-| `is_null()` | Field is NULL | ComparisonOperator.IS_NULL |
-| `is_not_null()` | Field is NOT NULL | ComparisonOperator.IS_NOT_NULL |
-
-### Logical Operators (on FilterExpression)
-
-| Operator | Description | Backing |
-|----------|-------------|---------|
-| `&` | Logical AND | FilterExpression.__and__ -> LogicalOperator.AND |
-| `|` | Logical OR | FilterExpression.__or__ -> LogicalOperator.OR |
-| `^` | Logical XOR | FilterExpression.__xor__ -> LogicalOperator.XOR |
-| `~` | Logical NOT | FilterExpression.__invert__ -> NotFilterExpression |
-
-### Arithmetic Operators (on QueryField)
-
-| Operator | Description | Backing |
-|----------|-------------|---------|
-| `+` | Addition / list concatenation | QueryField.__add__/__radd__ -> ArithmeticOperator.ADD |
-| `-` | Subtraction | QueryField.__sub__/__rsub__ -> ArithmeticOperator.SUB |
-| `*` | Multiplication | QueryField.__mul__/__rmul__ -> ArithmeticOperator.MUL |
-| `/` | Division | QueryField.__truediv__/__rtruediv__ -> ArithmeticOperator.DIV |
-| `%` | Modulo | QueryField.__mod__/__rmod__ -> ArithmeticOperator.MOD |
-| `^` | Power | QueryField.__pow__/__rpow__ -> ArithmeticOperator.POW |
-
-### Indexing/Slicing (on QueryField)
-
-| Operator | Description | Backing Function |
-|----------|-------------|------------------|
-| `field[idx]` | 1-based index extract | FunctionExpression("array_extract") |
-| `field[a:b]` | 1-based slice | FunctionExpression("array_slice") |
-
----
-
-## Model Definition
-
-### Node Models
-
-```python
-from kuzualchemy import kuzu_node, KuzuBaseModel, kuzu_field, KuzuDataType
-from typing import Optional, List
-from datetime import datetime
-
-@kuzu_node("User")  # Table name in Kuzu
-class User(KuzuBaseModel):
-    # Primary key
-    id: int = kuzu_field(kuzu_type=KuzuDataType.INT64, primary_key=True)
-
-    # Basic fields
-    name: str = kuzu_field(kuzu_type=KuzuDataType.STRING, not_null=True)
-    email: Optional[str] = kuzu_field(kuzu_type=KuzuDataType.STRING, unique=True, default=None)
-    age: int = kuzu_field(kuzu_type=KuzuDataType.INT32, default=0)
-
-    # Boolean fields
-    is_active: bool = kuzu_field(kuzu_type=KuzuDataType.BOOL, default=True)
-
-    # Timestamp fields
-    created_at: datetime = kuzu_field(
-        kuzu_type=KuzuDataType.TIMESTAMP,
-        default=KuzuDefaultFunction.CURRENT_TIMESTAMP
-    )
-
-    # Array fields
-    tags: Optional[List[str]] = kuzu_field(
-        kuzu_type=ArrayTypeSpecification(element_type=KuzuDataType.STRING),
-        default=None
-    )
-```
-
-### Relationship Models
-
-```python
-from kuzualchemy import kuzu_relationship, KuzuRelationshipBase
-
-@kuzu_relationship("KNOWS", pairs=[(User, User)])
-class Knows(KuzuRelationshipBase):
-    since: datetime = kuzu_field(kuzu_type=KuzuDataType.TIMESTAMP)
-    strength: float = kuzu_field(kuzu_type=KuzuDataType.DOUBLE, default=1.0)
-```
-
-### Model Methods
-
-Every model inherits these methods from `KuzuBaseModel`:
-
-```python
-class User(KuzuBaseModel):
-    # Built-in methods available:
-
-    def save(self, session: KuzuSession) -> None:
-        """Save instance to database"""
-        pass
-
-    def delete(self, session: KuzuSession) -> None:
-        """Delete instance from database"""
-        pass
-
-    @classmethod
-    def query(cls, session: KuzuSession = None) -> Query:
-        """Create query for this model"""
-        pass
-
-    @classmethod
-    def get_primary_key_fields(cls) -> List[str]:
-        """Get primary key field names"""
-        pass
-
-    @classmethod
-    def get_foreign_key_fields(cls) -> Dict[str, ForeignKeyMetadata]:
-        """Get foreign key fields"""
-        pass
-```
-
----
-
-## Field Types & Metadata
-
-### Supported Kuzu Data Types
-
-```python
-from kuzualchemy import KuzuDataType
-
-# Numeric types
-KuzuDataType.INT8, KuzuDataType.INT16, KuzuDataType.INT32, KuzuDataType.INT64
-KuzuDataType.UINT8, KuzuDataType.UINT16, KuzuDataType.UINT32, KuzuDataType.UINT64
-KuzuDataType.FLOAT, KuzuDataType.DOUBLE
-KuzuDataType.DECIMAL, KuzuDataType.SERIAL
-
-# String types
-KuzuDataType.STRING, KuzuDataType.BLOB
-
-# Boolean type
-KuzuDataType.BOOL
-
-# Date/time types
-KuzuDataType.DATE, KuzuDataType.TIMESTAMP, KuzuDataType.INTERVAL
-
-# UUID type
-KuzuDataType.UUID
-
-# Complex types
-KuzuDataType.STRUCT, KuzuDataType.MAP, KuzuDataType.UNION
-```
-
-### Field Definition
-
-```python
-# Field definition
-field = kuzu_field(
-    # Basic properties
-    kuzu_type=KuzuDataType.STRING,
-    primary_key=False,
-    unique=False,
-    not_null=False,
-    index=False,
-
-    # Default values
-    default="default_value",
-    default_factory=lambda: "computed_default",
-
-    # Constraints
-    check_constraint="LENGTH(field_name) > 0",
-
-    # Foreign keys
-    foreign_key=ForeignKeyMetadata(
-        target_model=TargetModel,
-        target_field="id",
-        on_delete=CascadeAction.CASCADE,
-        on_update=CascadeAction.SET_NULL
-    ),
-
-    # Metadata
-    alias="field_alias",
-    title="Field Title",
-    description="Field description"
-)
-```
-
-### Array Fields
-
-```python
-from kuzualchemy.kuzu_orm import ArrayTypeSpecification
-
-class User(KuzuBaseModel):
-    # Array field definition
-    tags: List[str] = kuzu_field(
-        kuzu_type=ArrayTypeSpecification(element_type=KuzuDataType.STRING),
-        default=None
-    )
-```
-
-### Default Values
-
-```python
-from kuzualchemy.constants import KuzuDefaultFunction
-
-class User(KuzuBaseModel):
-    # Static defaults
-    status: str = kuzu_field(kuzu_type=KuzuDataType.STRING, default="active")
-
-    # Function defaults
-    created_at: datetime = kuzu_field(
-        kuzu_type=KuzuDataType.TIMESTAMP,
-        default=KuzuDefaultFunction.CURRENT_TIMESTAMP
-    )
-
-    # Factory defaults
-    uuid_field: str = kuzu_field(
-        kuzu_type=KuzuDataType.UUID,
-        default_factory=lambda: str(uuid.uuid4())
-    )
-```
-
----
-
-## Relationships
-
-### Basic Relationships
-
-```python
-from kuzualchemy import kuzu_relationship, KuzuRelationshipBase
-
-@kuzu_relationship("FOLLOWS", pairs=[(User, User)])
-class Follows(KuzuRelationshipBase):
-    since: datetime = kuzu_field(kuzu_type=KuzuDataType.TIMESTAMP)
-    weight: float = kuzu_field(kuzu_type=KuzuDataType.DOUBLE, default=1.0)
-```
-
-### Multi-Pair Relationships
-
-```python
-# Multiple relationship pairs
-@kuzu_relationship("AUTHORED", pairs=[
-    (User, {Post, Comment}),
-    (Organization, Post)
-])
-class Authored(KuzuRelationshipBase):
-    created_at: datetime = kuzu_field(kuzu_type=KuzuDataType.TIMESTAMP)
-    role: str = kuzu_field(kuzu_type=KuzuDataType.STRING, default="author")
-```
-
-### Relationship Usage
-
-```python
-# Create relationships
-user1 = User(id=1, name="Alice")
-user2 = User(id=2, name="Bob")
-follows = Follows(from_node=user1, to_node=user2, since=datetime.now())
-
-session.add_all([user1, user2, follows])
-session.commit()
-```
-
----
-
-## Query System
-
-### Basic Queries
-
-```python
-from kuzualchemy import Query
-
-# Create query
-query = Query(User, session=session)
-
-# Simple filtering
-filtered = query.where(query.fields.age > 25)
-results = filtered.all()
-
-# Method chaining
-results = (Query(User, session=session)
-    .where(Query(User, session=session).fields.name.starts_with("A"))
-    .where(Query(User, session=session).fields.age.between(20, 40))
-    .order_by(Query(User, session=session).fields.name.asc())
-    .limit(10)
-    .all())
-```
-
-### Advanced Queries
-
-```python
-# Aggregation with HAVING: count users by age > 1
-q = Query(User, session=session)
-agg = q.count()  # COUNT(*) AS count
-count_by_age = (
-    q.group_by(q.fields.age)
-     .having(ka.to_int64("count") > 1)  # compare aggregated alias post-WITH using cast
-)
-
-# Relationship join (pattern: join(TargetModel, RelationshipClass, ...))
-q = Query(User, session=session)
-joined = q.join(User, Follows, target_alias="u2")
-
-# Subquery: authors older than 30
-subq = Query(User, session=session).where(Query(User, session=session).fields.age > 30)
-main_query = Query(Post, session=session).where(
-    Query(Post, session=session).fields.author_id.in_(subq.select("id"))
-)
-```
-
-### Function Usage in Queries
-
-```python
-import kuzualchemy as ka
-
-# Text functions
-query = Query(User, session=session)
-text_query = query.where(
-    ka.upper(query.fields.name).starts_with("A")
-)
-
-# Numeric functions
-numeric_query = query.where(
-    ka.abs(query.fields.age - 30) < 5
-)
-
-# List functions
-list_query = query.where(
-    ka.list_contains(query.fields.hobbies, "reading")
-)
-
-# Date functions
-date_query = query.where(
-    ka.date_part("year", query.fields.birth_date) > 1990
-)
-```
-
-### Query Results
-
-```python
-# Get all results
-results = query.all()  # List[ModelType]
-
-# Get first result
-first = query.first()  # ModelType | None
-
-# Get exactly one result
-one = query.one()  # ModelType (raises if 0 or >1)
-
-# Get one or none
-one_or_none = query.one_or_none()  # ModelType | None
-
-# Check existence
-exists = query.exists()  # bool
-
-# Count results
-count_query = query.count()         # Query with COUNT(*) AS count aggregation
-count = count_query._execute()[0]["count"] if count_query._execute() else 0
-```
-
----
-
-## Session Management
-
-### Basic Session Usage
-
-```python
-from kuzualchemy import KuzuSession
-from pathlib import Path
-
-# Create session
-session = KuzuSession(db_path=Path("my_database.db"))
-
-# Execute DDL
-ddl = get_all_ddl()
-if ddl.strip():
-    session.execute(ddl)
-
-# Add and commit
-user = User(id=1, name="Alice", email="alice@example.com")
-session.add(user)
-session.commit()
-
-# Close session
-session.close()
-```
-
-### Transaction Management
-
-```python
-# Manual transactions using KuzuTransaction
-from kuzualchemy import KuzuTransaction
-
-with KuzuTransaction(session):
-    user = User(id=1, name="Alice")
-    session.add(user)
-    # Automatic commit on success, rollback on exception
-
-# Or using session.begin() context manager
-with session.begin():
-    user = User(id=1, name="Alice")
-    session.add(user)
-    # Automatic commit on success, rollback on exception
-```
-
-### Session Factory
-
-```python
-from kuzualchemy import SessionFactory
-
-# Create factory
-factory = SessionFactory(
-    db_path="database.db",
-    autoflush=True,
-    autocommit=False
-)
-
-# Create sessions
-session1 = factory.create_session()
-session2 = factory.create_session(autocommit=True)  # Override defaults
-
-# Session scope context manager
-with factory.session_scope() as session:
-    user = User(id=1, name="Alice")
-    session.add(user)
-    # Automatic commit/rollback
-```
-
-### Connection Management
-
-```python
-from kuzualchemy import KuzuConnection
-
-# Direct connection usage
-connection = KuzuConnection(db_path="database.db")
-session = KuzuSession(connection=connection)
-
-# Connection sharing
-session1 = KuzuSession(connection=connection)
-session2 = KuzuSession(connection=connection)
-```
-
----
-
-## Advanced Features
-
-### Registry Management
-
-```python
-from kuzualchemy import (
-    get_registered_nodes,
-    get_registered_relationships,
-    get_all_models,
-    clear_registry,
-    validate_all_models
-)
-
-# Access registered models
-nodes = get_registered_nodes()
-relationships = get_registered_relationships()
-all_models = get_all_models()
-
-# Validate all models
-validation_errors = validate_all_models()
-
-# Clear registry (useful for testing)
-clear_registry()
-```
-
-### Enhanced Base Model with Enum Conversion
-
-```python
-from kuzualchemy import BaseModel
-from enum import Enum
-
-class Status(Enum):
-    ACTIVE = "active"
-    INACTIVE = "inactive"
-
-@kuzu_node("Account")
-class Account(BaseModel):  # Automatic enum conversion
-    status: Status = kuzu_field(kuzu_type=KuzuDataType.STRING)
-
-    # BaseModel automatically converts enums to/from string values
-```
-
-### Foreign Key Support
-
-```python
-from kuzualchemy import ForeignKeyMetadata, CascadeAction
-
-@kuzu_node("Post")
-class Post(KuzuBaseModel):
-    id: int = kuzu_field(kuzu_type=KuzuDataType.INT64, primary_key=True)
-    title: str = kuzu_field(kuzu_type=KuzuDataType.STRING)
-    author_id: int = kuzu_field(
-        kuzu_type=KuzuDataType.INT64,
-        foreign_key=ForeignKeyMetadata(
-            target_model=User,
-            target_field="id",
-            on_delete=CascadeAction.CASCADE
-        )
-    )
-```
-
-### Custom Functions
-
-```python
-# All Kuzu functions are available as standalone callables
-import kuzualchemy as ka
-
-# Use in queries
-query = Query(User, session=session).where(
-    ka.concat(query.fields.first_name, " ", query.fields.last_name).contains("Alice")
-)
-
-# Use in expressions
-full_name = ka.concat(user.first_name, " ", user.last_name)
-```
-
-### Complex Expressions
-
-```python
-# Combine multiple functions and operators
-complex_filter = (
-    ka.upper(query.fields.name).starts_with("A") &
-    (query.fields.age.between(20, 40)) &
-    ka.list_contains(query.fields.tags, "python")
-)
-
-results = Query(User, session=session).where(complex_filter).all()
-```
-
----
-
-## API Reference
-
-### Core Classes
-
-#### KuzuBaseModel
-Base class for all node models with built-in ORM functionality.
-
-**Methods:**
-- `save(session: KuzuSession) -> None`: Save instance to database
-- `delete(session: KuzuSession) -> None`: Delete instance from database
-- `query(session: KuzuSession = None) -> Query`: Create query for this model
-- `get_kuzu_metadata(field_name: str) -> KuzuFieldMetadata`: Get field metadata
-- `get_all_kuzu_metadata() -> Dict[str, KuzuFieldMetadata]`: Get all field metadata
-- `get_primary_key_fields() -> List[str]`: Get primary key field names
-- `get_foreign_key_fields() -> Dict[str, ForeignKeyMetadata]`: Get foreign key fields
-
-#### KuzuRelationshipBase
-Base class for relationship models.
-
-**Methods:**
-- Same as KuzuBaseModel plus relationship-specific functionality
-- `create_between(from_node, to_node, **properties) -> KuzuRelationshipBase`: Factory to instantiate relationship between nodes
-- `from_node_pk`/`to_node_pk` properties for node primary keys
-
-#### KuzuSession
-Main session class for database operations.
-
-**Methods:**
-- `execute(query: str, parameters: Dict = None) -> List[Dict]`: Execute raw query
-- `add(instance: Any) -> None`: Add instance to session
-- `add_all(instances: List[Any]) -> None`: Add multiple instances
-- `delete(instance: Any) -> None`: Mark instance for deletion
-- `commit() -> None`: Commit current transaction
-- `rollback() -> None`: Rollback current transaction
-- `flush() -> None`: Flush pending changes
-- `close() -> None`: Close session
-- `begin() -> KuzuTransaction`: Begin transaction context
-
-#### Query[ModelType]
-Type-safe query builder.
-
-**Methods:**
-- `where(expression: FilterExpression) -> Query`: Add WHERE clause
-- `filter(*expressions: FilterExpression) -> Query`: Add multiple filters
-- `order_by(*fields: QueryField) -> Query`: Add ORDER BY clause
-- `group_by(*fields: QueryField) -> Query`: Add GROUP BY clause
-- `having(expression: FilterExpression) -> Query`: Add HAVING clause
-- `limit(count: int) -> Query`: Add LIMIT clause
-- `offset(count: int) -> Query`: Add OFFSET clause
-- `distinct() -> Query`: Add DISTINCT clause
-- `all() -> List[ModelType]`: Execute and return all results
-- `first() -> ModelType | None`: Execute and return first result
-- `one() -> ModelType`: Execute and return exactly one result
-- `one_or_none() -> ModelType | None`: Execute and return one or none
-- `count() -> int`: Count results
-- `exists() -> bool`: Check if results exist
-
-### Field Definition
-
-#### kuzu_field Function
-Field definition with options:
-
-```python
-kuzu_field(
-    default: Any = ...,                                    # Default value
-    kuzu_type: Union[KuzuDataType, str, ArrayTypeSpecification], # Kuzu data type
-    primary_key: bool = False,                            # Primary key flag
-    foreign_key: ForeignKeyMetadata = None,               # Foreign key metadata
-    unique: bool = False,                                 # Unique constraint
-    not_null: bool = False,                              # NOT NULL constraint
-    index: bool = False,                                 # Index flag
-    check_constraint: str = None,                        # CHECK constraint
-    default_factory: Callable[[], Any] = None,          # Default factory function
-    alias: str = None,                                   # Field alias
-    title: str = None,                                   # Field title
-    description: str = None,                             # Field description
-)
-```
-
-### Decorators
-
-#### @kuzu_node()
-Mark class as Kuzu node:
-
-```python
-@kuzu_node(
-    name: str = None,                                    # Node name (defaults to class name)
-    abstract: bool = False,                              # Abstract node flag
-    compound_indexes: List[CompoundIndex] = None,        # Compound indexes
-    table_constraints: List[str] = None,                 # Table constraints
-    properties: Dict[str, Any] = None                    # Additional properties
-)
-```
-
-#### @kuzu_relationship()
-Mark class as Kuzu relationship:
-
-```python
-@kuzu_relationship(
-    name: str = None,                                    # Relationship name
-    pairs: List[Tuple[Type, Type]] = None,              # Valid node pairs
-    multiplicity: RelationshipMultiplicity = MANY_TO_MANY, # Relationship multiplicity
-    compound_indexes: List[CompoundIndex] = None,        # Compound indexes
-    table_constraints: List[str] = None,                 # Table constraints
-    properties: Dict[str, Any] = None                    # Additional properties
-)
-```
-
-### Enums and Constants
-
-#### KuzuDataType
-All supported Kuzu data types:
-- Numeric: `INT8`, `INT16`, `INT32`, `INT64`, `UINT8`, `UINT16`, `UINT32`, `UINT64`, `FLOAT`, `DOUBLE`, `DECIMAL`, `SERIAL`
-- String: `STRING`, `BLOB`
-- Boolean: `BOOL`
-- Temporal: `DATE`, `TIMESTAMP`, `INTERVAL`
-- Other: `UUID`, `STRUCT`, `MAP`, `UNION`
-
-#### ComparisonOperator
-Query comparison operators (from kuzu_query_expressions):
-- `EQ`, `NEQ`: Equality/inequality
-- `LT`, `LTE`, `GT`, `GTE`: Comparison operators
-- `IN`, `NOT_IN`: List membership
-- `LIKE`, `NOT_LIKE`: Pattern matching
-- `IS_NULL`, `IS_NOT_NULL`: Null checks
-- `CONTAINS`: String/array contains
-- `STARTS_WITH`, `ENDS_WITH`: String prefix/suffix
-- `EXISTS`, `NOT_EXISTS`: Existence checks
-
-#### LogicalOperator
-Logical operators for combining conditions:
-- `AND`, `OR`, `NOT`, `XOR`: Boolean logic
-
-#### AggregateFunction
-Aggregate functions:
-- `COUNT`, `COUNT_DISTINCT`: Counting
-- `SUM`, `AVG`: Numeric aggregation
-- `MIN`, `MAX`: Extrema
-- `COLLECT`, `COLLECT_LIST`, `COLLECT_SET`: Collection aggregation
-
-#### OrderDirection
-Ordering directions:
-- `ASC`: Ascending order
-- `DESC`: Descending order
-
-#### JoinType
-Join types:
-- `INNER`: Inner join
-- `OPTIONAL`: Optional match (left outer join)
-
-### Utility Functions
-
-#### DDL Generation
-- `get_all_ddl() -> str`: Generate DDL for all registered models
-- `get_ddl_for_node(node_cls: Type[Any]) -> str`: Generate DDL for specific node
-- `get_ddl_for_relationship(rel_cls: Type[Any]) -> str`: Generate DDL for specific relationship
-
-#### Registry Management
-- `get_registered_nodes() -> Dict[str, Type[Any]]`: Get all registered nodes
-- `get_registered_relationships() -> Dict[str, Type[Any]]`: Get all registered relationships
-- `get_all_models() -> Dict[str, Type[Any]]`: Get all registered models
-- `clear_registry() -> None`: Clear model registry
-- `validate_all_models() -> List[str]`: Validate all registered models
-
-#### Test Utilities
-- `initialize_schema(session: KuzuSession, ddl: str = None) -> None`: Initialize database schema
-
----
-
----
-
-## Contributing
-
-We welcome contributions to KuzuAlchemy! Please see our [Contributing Guide](CONTRIBUTING.md) for details.
-
-### Development Setup
-
-```bash
-# Clone repository
-git clone <repository-url>
-cd kuzualchemy
-
-# Install in development mode
-pip install -e ".[dev,test]"
-
-# Run tests
-pytest
-
-# Run type checking
-mypy src/
-
-# Run linting
-flake8 src/
-black src/
-
-# Build package
-python -m build
-```
-
-### Testing
-
-```bash
-# Run all tests
-pytest
-
-# Run specific test categories
-pytest tests/test_functions.py
-pytest tests/test_integration.py
-
-# Run with coverage
-pytest --cov=kuzualchemy --cov-report=html
-```
-
----
-
-## License
-
-This project is licensed under the GPL-3.0 license - see the [LICENSE](LICENSE) file for details.
-
----
-
-## Conclusion
-
-KuzuAlchemy is an Object-Relational Mapping library for the Kuzu graph database. It provides a SQLAlchemy-like interface for working with graph data.
-
-## Claims
-
-Kuzualchemy™ is a trademark claimed by FanaticPythoner.
->>>>>>> f7c8a3e6
